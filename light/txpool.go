--- conflicted
+++ resolved
@@ -405,11 +405,7 @@
 	}
 
 	// Should supply enough intrinsic gas
-<<<<<<< HEAD
-	gas, err := core.IntrinsicGas(tx.Data(), tx.To() == nil, pool.homestead, tx.GasCurrency())
-=======
-	gas, err := core.IntrinsicGas(tx.Data(), tx.To() == nil, true, pool.istanbul)
->>>>>>> a1c09b93
+	gas, err := core.IntrinsicGas(tx.Data(), tx.To() == nil, true, pool.istanbul, tx.GasCurrency())
 	if err != nil {
 		return err
 	}
