// Copyright 2016 The go-ethereum Authors
// This file is part of the go-ethereum library.
//
// The go-ethereum library is free software: you can redistribute it and/or modify
// it under the terms of the GNU Lesser General Public License as published by
// the Free Software Foundation, either version 3 of the License, or
// (at your option) any later version.
//
// The go-ethereum library is distributed in the hope that it will be useful,
// but WITHOUT ANY WARRANTY; without even the implied warranty of
// MERCHANTABILITY or FITNESS FOR A PARTICULAR PURPOSE. See the
// GNU Lesser General Public License for more details.
//
// You should have received a copy of the GNU Lesser General Public License
// along with the go-ethereum library. If not, see <http://www.gnu.org/licenses/>.

// Package ethstats implements the network stats reporting service.
package ethstats

import (
	"context"
	"encoding/json"
	"errors"
	"fmt"
	"math/big"
	"net/http"
	"regexp"
	"runtime"
	"strings"
	"time"

	"github.com/ethereum/go-ethereum/accounts"
	"github.com/ethereum/go-ethereum/common"
	"github.com/ethereum/go-ethereum/common/hexutil"
	"github.com/ethereum/go-ethereum/common/mclock"
	"github.com/ethereum/go-ethereum/consensus"
	"github.com/ethereum/go-ethereum/consensus/istanbul"
	istanbulBackend "github.com/ethereum/go-ethereum/consensus/istanbul/backend"
	"github.com/ethereum/go-ethereum/contract_comm/validators"
	"github.com/ethereum/go-ethereum/core"
	"github.com/ethereum/go-ethereum/core/state"
	"github.com/ethereum/go-ethereum/core/types"
	"github.com/ethereum/go-ethereum/core/vm"
	"github.com/ethereum/go-ethereum/crypto"
	"github.com/ethereum/go-ethereum/eth"
	"github.com/ethereum/go-ethereum/event"
	"github.com/ethereum/go-ethereum/les"
	"github.com/ethereum/go-ethereum/log"
	"github.com/ethereum/go-ethereum/p2p"
	"github.com/ethereum/go-ethereum/rpc"
	"github.com/gorilla/websocket"
)

const (
	// historyUpdateRange is the number of blocks a node should report upon login or
	// history request.
	historyUpdateRange = 50

	// txChanSize is the size of channel listening to NewTxsEvent.
	// The number is referenced from the size of tx pool.
	txChanSize = 4096
	// chainHeadChanSize is the size of channel listening to ChainHeadEvent.
	chainHeadChanSize = 10
	// istDelegateSignChanSize is the size of the channel listening to DelegateSignEvent
	istDelegateSignChanSize = 5

	// connectionTimeout waits for the websocket connection to be established
	connectionTimeout = 10
	// delegateSignTimeout waits for the proxy to sign a message
	delegateSignTimeout = 5
	// statusUpdateInterval is the frequency of sending full node reports
	statusUpdateInterval = 13
	// valSetInterval is the frequency in blocks to send the validator set
	valSetInterval = 11

	actionBlock    = "block"
	actionHello    = "hello"
	actionHistory  = "history"
	actionLatency  = "latency"
	actionNodePing = "node-ping"
	actionNodePong = "node-pong"
	actionPending  = "pending"
	actionStats    = "stats"
)

type txPool interface {
	// SubscribeNewTxsEvent should return an event subscription of
	// NewTxsEvent and send events to the given channel.
	SubscribeNewTxsEvent(chan<- core.NewTxsEvent) event.Subscription
}

type blockChain interface {
	SubscribeChainHeadEvent(ch chan<- core.ChainHeadEvent) event.Subscription
}

// Service implements an Ethereum netstats reporting daemon that pushes local
// chain statistics up to a monitoring server.
type Service struct {
<<<<<<< HEAD
	server        *p2p.Server              // Peer-to-peer server to retrieve networking infos
	eth           *eth.Ethereum            // Full Ethereum service if monitoring a full node
	les           *les.LightEthereum       // Light Ethereum service if monitoring a light node
	engine        consensus.Engine         // Consensus engine to retrieve variadic block fields
	backend       *istanbulBackend.Backend // Istanbul consensus backend
	etherBase     common.Address
	nodeName      string // Name of the node to display on the monitoring page
	celostatsHost string // Remote address of the monitoring service
=======
	server  *p2p.Server              // Peer-to-peer server to retrieve networking infos
	eth     *eth.Ethereum            // Full Ethereum service if monitoring a full node
	les     *les.LightEthereum       // Light Ethereum service if monitoring a light node
	engine  consensus.Engine         // Consensus engine to retrieve variadic block fields
	backend *istanbulBackend.Backend // Istanbul consensus backend
	node    string                   // Name of the node to display on the monitoring page
	host    string                   // Remote address of the monitoring service
>>>>>>> 6a386646

	pongCh chan struct{} // Pong notifications are fed into this channel
	histCh chan []uint64 // History request block numbers are fed into this channel
}

// New returns a monitoring service ready for stats reporting.
func New(url string, ethServ *eth.Ethereum, lesServ *les.LightEthereum) (*Service, error) {
	// Parse the netstats connection url
	re := regexp.MustCompile("([^:@]*)?@(.+)")
	parts := re.FindStringSubmatch(url)
	if len(parts) != 3 {
		return nil, fmt.Errorf("invalid netstats url: \"%s\", should be nodename@host:port", url)
	}
	// Assemble and return the stats service
	var (
<<<<<<< HEAD
		engine    consensus.Engine
		etherBase common.Address
		name      string
=======
		engine consensus.Engine
		id     string
>>>>>>> 6a386646
	)
	name = parts[1]
	if ethServ != nil {
		engine = ethServ.Engine()
	} else {
		engine = lesServ.Engine()
	}

	backend := engine.(*istanbulBackend.Backend)

	return &Service{
<<<<<<< HEAD
		eth:           ethServ,
		les:           lesServ,
		engine:        engine,
		backend:       backend,
		etherBase:     etherBase,
		nodeName:      name,
		celostatsHost: parts[2],
		pongCh:        make(chan struct{}),
		histCh:        make(chan []uint64, 1),
=======
		eth:     ethServ,
		les:     lesServ,
		engine:  engine,
		backend: backend,
		node:    id,
		host:    parts[2],
		pongCh:  make(chan struct{}),
		histCh:  make(chan []uint64, 1),
>>>>>>> 6a386646
	}, nil
}

// Protocols implements node.Service, returning the P2P network protocols used
// by the stats service (nil as it doesn't use the devp2p overlay network).
func (s *Service) Protocols() []p2p.Protocol { return nil }

// APIs implements node.Service, returning the RPC API endpoints provided by the
// stats service (nil as it doesn't provide any user callable APIs).
func (s *Service) APIs() []rpc.API { return nil }

// Start implements node.Service, starting up the monitoring and reporting daemon.
func (s *Service) Start(server *p2p.Server) error {
	s.server = server
	go s.loop()

	log.Info("Stats daemon started")
	return nil
}

// Stop implements node.Service, terminating the monitoring and reporting daemon.
func (s *Service) Stop() error {
	log.Info("Stats daemon stopped")
	return nil
}

// StatsPayload todo: document this
type StatsPayload struct {
	Action string      `json:"action"`
	Stats  interface{} `json:"stats"`
}

// loop keeps trying to connect to the netstats server, reporting chain events
// until termination.
func (s *Service) loop() {
	// Subscribe to chain events to execute updates on
	var blockchain blockChain
	var txpool txPool
	if s.eth != nil {
		blockchain = s.eth.BlockChain()
		txpool = s.eth.TxPool()
	} else {
		blockchain = s.les.BlockChain()
		txpool = s.les.TxPool()
	}

	txEventCh := make(chan core.NewTxsEvent, txChanSize)
	txSub := txpool.SubscribeNewTxsEvent(txEventCh)
	defer txSub.Unsubscribe()

	istDelegateSignCh := make(chan istanbul.MessageEvent, istDelegateSignChanSize)
	istDelegateSignSub := s.backend.SubscribeNewDelegateSignEvent(istDelegateSignCh)
	defer istDelegateSignSub.Unsubscribe()

	// Start a goroutine that exhausts the subsciptions to avoid events piling up
	var (
		quitCh = make(chan struct{})
		headCh = make(chan *types.Block, 1)
		txCh   = make(chan struct{}, 1)
		signCh = make(chan *StatsPayload, 1)
		sendCh = make(chan *StatsPayload, 1)
	)
	go func() {
		var lastTx mclock.AbsTime

		chainHeadCh := make(chan core.ChainHeadEvent, chainHeadChanSize)
		headSub := blockchain.SubscribeChainHeadEvent(chainHeadCh)
		defer headSub.Unsubscribe()

	HandleLoop:
		for {
			select {
			// Notify of chain head events, but drop if too frequent
			case head := <-chainHeadCh:
				select {
				case headCh <- head.Block:
				default:
				}

			// Notify of new transaction events, but drop if too frequent
			case <-txEventCh:
				if time.Duration(mclock.Now()-lastTx) < time.Second {
					continue
				}
				lastTx = mclock.Now()

				select {
				case txCh <- struct{}{}:
				default:
				}
			// node stopped
			case <-txSub.Err():
				break HandleLoop
			case <-headSub.Err():
				break HandleLoop
			case delegateSignMsg := <-istDelegateSignCh:
				var statsPayload StatsPayload
				err := json.Unmarshal(delegateSignMsg.Payload, &statsPayload)
				if err != nil {
					break HandleLoop
				}
				var channel chan *StatsPayload
				if s.backend.IsProxy() {
					// proxy should send to websocket
					channel = sendCh
				} else if s.backend.IsProxiedValidator() {
					// proxied validator should sign
					channel = signCh
				}
				// TODO: This is a hacky measure to avoid blocking here if the
				// channel is not consuming
				select {
				case channel <- &statsPayload:
				default:
				}

			}
		}
		close(quitCh)
	}()

	// Loop reporting until termination
	for {
		if s.backend.IsProxiedValidator() {
			messageToSign := <-signCh
			if err := s.handleDelegateSign(messageToSign); err != nil {
				log.Warn("Delegate sign failed", "err", err)
			}
		} else {
<<<<<<< HEAD
			wallet, err := s.eth.AccountManager().Find(accounts.Account{Address: s.etherBase})
			if err != nil {
				break
			}

			if status, _ := wallet.Status(); status == "Unlocked" {
				// Resolve the URL, defaulting to TLS, but falling back to none too
				path := fmt.Sprintf("%s/api", s.celostatsHost)
				urls := []string{path}
=======
			// Resolve the URL, defaulting to TLS, but falling back to none too
			path := fmt.Sprintf("%s/api", s.host)
			urls := []string{path}
>>>>>>> 6a386646

			// url.Parse and url.IsAbs is unsuitable (https://github.com/golang/go/issues/19779)
			if !strings.Contains(path, "://") {
				urls = []string{"wss://" + path, "ws://" + path}
			}
			// Establish a websocket connection to the server on any supported URL
			var (
				conn *websocket.Conn
				err  error
			)
			dialer := websocket.Dialer{HandshakeTimeout: 5 * time.Second}
			header := make(http.Header)
			for _, url := range urls {
				conn, _, err = dialer.Dial(url, header)
				if err == nil {
					break
				}
			}

			if err != nil {
				log.Warn("Stats server unreachable", "err", err)
				time.Sleep(connectionTimeout * time.Second)
				continue
			}
			// Authenticate the client with the server
			if err = s.login(conn, sendCh); err != nil {
				log.Warn("Stats login failed", "err", err)
				conn.Close()
				time.Sleep(connectionTimeout * time.Second)
				continue
			}
			go s.readLoop(conn)

			// Send the initial stats so our node looks decent from the get go
			if err = s.report(conn, sendCh); err != nil {
				log.Warn("Initial stats report failed", "err", err)
				conn.Close()
				continue
			}
			// Keep sending status updates until the connection breaks
			fullReport := time.NewTicker(statusUpdateInterval * time.Second)

			for err == nil {
				select {
				case <-quitCh:
					conn.Close()
					return

				case <-fullReport.C:
					if err = s.report(conn, sendCh); err != nil {
						log.Warn("Full stats report failed", "err", err)
					}
				case list := <-s.histCh:
					if err = s.reportHistory(conn, list); err != nil {
						log.Warn("Requested history report failed", "err", err)
					}
				case head := <-headCh:
					if err = s.reportBlock(conn, head); err != nil {
						log.Warn("Block stats report failed", "err", err)
					}
				case <-txCh:
					if err = s.reportPending(conn); err != nil {
						log.Warn("Transaction stats report failed", "err", err)
					}
				case signedMessage := <-sendCh:
					if err = s.handleDelegateSend(conn, signedMessage); err != nil {
						log.Warn("Delegate send failed", "err", err)
					}
				}
			}
			// Make sure the connection is closed
			conn.Close()
		}
	}
}

// login tries to authorize the client at the remote server.
func (s *Service) login(conn *websocket.Conn, sendCh chan *StatsPayload) error {
	// Construct and send the login authentication
	infos := s.server.NodeInfo()

	var (
		network  string
		protocol string
	)
	if info := infos.Protocols[istanbul.ProtocolName]; info != nil {
		ethInfo, ok := info.(*eth.NodeInfo)
		if !ok {
			return errors.New("could not resolve node info")
		}
		network = fmt.Sprintf("%d", ethInfo.Network)
		protocol = fmt.Sprintf("%s/%d", istanbul.ProtocolName, istanbul.ProtocolVersions[0])
	} else {
		lesProtocol, ok := infos.Protocols["les"]
		if !ok {
			return errors.New("no less protocol found")
		}
		lesInfo, ok := lesProtocol.(*les.NodeInfo)
		if !ok {
			return errors.New("could not resolve node info")
		}
		network = fmt.Sprintf("%d", lesInfo.Network)
		protocol = fmt.Sprintf("les/%d", les.ClientProtocolVersions[0])
	}

	if s.backend.IsProxy() {
		// Proxy needs a delegate send here to get ACK
		select {
		case signedMessage := <-sendCh:
			err := s.handleDelegateSend(conn, signedMessage)
			if err != nil {
				return err
			}
		case <-time.After(delegateSignTimeout * time.Second):
			// Login timeout, abort
			return errors.New("delegation of login timed out")
		}
	}

	auth := &authMsg{
<<<<<<< HEAD
		ID:      s.backend.Address().String(),
		Address: etherBase,
=======
		ID: s.node,
>>>>>>> 6a386646
		Info: nodeInfo{
			Name:     s.nodeName,
			Node:     infos.Name,
			Port:     infos.Ports.Listener,
			Network:  network,
			Protocol: protocol,
			API:      "No",
			Os:       runtime.GOOS,
			OsVer:    runtime.GOARCH,
			Client:   "0.1.1",
			History:  true,
		},
	}

	if err := s.sendStats(conn, actionHello, auth); err != nil {
		return err
	}

	// Retrieve the remote ack or connection termination
	var ack map[string][]string

	if err := conn.ReadJSON(&ack); err != nil {
		return errors.New("unauthorized, try registering your validator to get whitelisted")
	}

	emit, ok := ack["emit"]

	if !ok {
		return errors.New("emit not in ack")
	}

	if len(emit) != 1 || emit[0] != "ready" {
		return errors.New("unauthorized")
	}

	return nil
}

func (s *Service) handleDelegateSign(messageToSign *StatsPayload) error {
	signedStats, err := s.signStats(messageToSign.Stats)
	if err != nil {
		return err
	}

	signedMessage := &StatsPayload{
		Action: messageToSign.Action,
		Stats:  signedStats,
	}
	msg, err := json.Marshal(signedMessage)
	if err != nil {
		return err
	}
	return s.backend.SendDelegateSignMsgToProxy(msg)
}

func (s *Service) handleDelegateSend(conn *websocket.Conn, signedMessage *StatsPayload) error {
	report := map[string][]interface{}{
		"emit": {signedMessage.Action, signedMessage.Stats},
	}
	return conn.WriteJSON(report)
}

// readLoop loops as long as the connection is alive and retrieves data packets
// from the network socket. If any of them match an active request, it forwards
// it, if they themselves are requests it initiates a reply, and lastly it drops
// unknown packets.
func (s *Service) readLoop(conn *websocket.Conn) {
	// If the read loop exists, close the connection
	defer conn.Close()

	for {
		// Retrieve the next generic network packet and bail out on error
		var msg interface{}
		if err := conn.ReadJSON(&msg); err != nil {
			log.Warn("Failed to decode stats server message", "err", err)
			return
		}

		switch packet := msg.(type) {
		case map[string]interface{}:
			msgEmit, _ := packet["emit"].([]interface{})

			log.Trace("Received message from stats server", "msgEmit", msgEmit)
			if len(msgEmit) == 0 {
				log.Warn("Stats server sent non-broadcast", "msgEmit", msgEmit)
				return
			}

			command, ok := msgEmit[0].(string)
			if !ok {
				log.Warn("Invalid stats server message type", "type", msgEmit[0])
				return
			}
			// If the message is a ping reply, deliver (someone must be listening!)
			if len(msgEmit) == 2 && command == actionNodePong {
				select {
				case s.pongCh <- struct{}{}:
					// Pong delivered, continue listening
					continue
				default:
					// Ping routine dead, abort
					log.Warn("Stats server pinger seems to have died")
					return
				}
			}
			// If the message is a history request, forward to the event processor
			if len(msgEmit) == 2 && command == actionHistory {
				// Make sure the request is valid and doesn't crash us
				request, ok := msgEmit[1].(map[string]interface{})
				if !ok {
					log.Warn("Invalid stats history request", "msg", msgEmit[1])
					s.histCh <- nil
					continue // Ethstats sometime sends invalid history requests, ignore those
				}
				list, ok := request["list"].([]interface{})
				if !ok {
					log.Warn("Invalid stats history block list", "list", request["list"])
					return
				}
				// Convert the block number list to an integer list
				numbers := make([]uint64, len(list))
				for i, num := range list {
					n, ok := num.(float64)
					if !ok {
						log.Warn("Invalid stats history block number", "number", num)
						return
					}
					numbers[i] = uint64(n)
				}
				select {
				case s.histCh <- numbers:
					continue
				default:
				}
			}
		default:
			// Report anything else and continue
			log.Info("Ping from websocket server", "msg", msg)
			// Primus server might want to have a pong or it closes the connection
			var serverTime = fmt.Sprintf("primus::pong::%d", time.Now().UnixNano()/int64(time.Millisecond))
			err := conn.WriteMessage(websocket.TextMessage, []byte(serverTime))
			if err != nil {
				log.Error("Sending pong failed!", "err", err)
			}
		}
	}
}

// nodeInfo is the collection of meta information about a node that is displayed
// on the monitoring page.
type nodeInfo struct {
	Name     string `json:"name"`
	Node     string `json:"node"`
	Port     int    `json:"port"`
	Network  string `json:"net"`
	Protocol string `json:"protocol"`
	API      string `json:"api"`
	Os       string `json:"os"`
	OsVer    string `json:"os_v"`
	Client   string `json:"client"`
	History  bool   `json:"canUpdateHistory"`
}

// authMsg is the authentication infos needed to login to a monitoring server.
type authMsg struct {
	ID   string   `json:"id"`
	Info nodeInfo `json:"info"`
}

// report collects all possible data to report and send it to the stats server.
// This should only be used on reconnects or rarely to avoid overloading the
// server. Use the individual methods for reporting subscribed events.
func (s *Service) report(conn *websocket.Conn, sendCh chan *StatsPayload) error {
	if err := s.reportLatency(conn, sendCh); err != nil {
		log.Warn("Latency failed to report", "err", err)
		return nil
	}
	if err := s.reportBlock(conn, nil); err != nil {
		return err
	}
	if err := s.reportPending(conn); err != nil {
		return err
	}
	if err := s.reportStats(conn); err != nil {
		return err
	}
	return nil
}

// reportLatency sends a ping request to the server, measures the RTT time and
// finally sends a latency update.
func (s *Service) reportLatency(conn *websocket.Conn, sendCh chan *StatsPayload) error {
	// Send the current time to the ethstats server
	start := time.Now()

	ping := map[string]interface{}{
		"id":         s.backend.Address().String(),
		"clientTime": start.String(),
	}
	if err := s.sendStats(conn, actionNodePing, ping); err != nil {
		return err
	}
	// Proxy needs a delegate send here to get ACK
	if s.backend.IsProxy() {
		signedMessage := <-sendCh
		err := s.handleDelegateSend(conn, signedMessage)
		if err != nil {
			return err
		}
	}
	// Wait for the pong request to arrive back
	select {
	case <-s.pongCh:
		// Pong delivered, report the latency
	case <-time.After(5 * time.Second):
		// Ping timeout, abort
		return errors.New("ping timed out")
	}
	latency := int((time.Since(start) / time.Duration(2)).Nanoseconds() / 1000000)

	// Send back the measured latency
	log.Trace("Sending measured latency to ethstats", "latency", latency)

	stats := map[string]interface{}{
		"id":      s.backend.Address().String(),
		"latency": latency,
	}
	return s.sendStats(conn, actionLatency, stats)
}

// blockStats is the information to report about individual blocks.
type blockStats struct {
	Number      *big.Int       `json:"number"`
	Hash        common.Hash    `json:"hash"`
	ParentHash  common.Hash    `json:"parentHash"`
	Timestamp   *big.Int       `json:"timestamp"`
	Miner       common.Address `json:"miner"`
	GasUsed     uint64         `json:"gasUsed"`
	GasLimit    uint64         `json:"gasLimit"`
	TotalDiff   string         `json:"totalDifficulty"`
	Txs         []txStats      `json:"transactions"`
	TxHash      common.Hash    `json:"transactionsRoot"`
	Root        common.Hash    `json:"stateRoot"`
	EpochSize   uint64         `json:"epochSize"`
	BlockRemain uint64         `json:"blockRemain"`
	Validators  validatorSet   `json:"validators"`
}

// txStats is the information to report about individual transactions.
type txStats struct {
	Hash common.Hash `json:"hash"`
}

func (s *Service) signStats(stats interface{}) (map[string]interface{}, error) {
	msg, err := json.Marshal(stats)
	if err != nil {
		return nil, err
	}
	msgHash := crypto.Keccak256Hash(msg)

	etherBase, errEtherbase := s.eth.Etherbase()
	if errEtherbase != nil {
		return nil, errEtherbase
	}

	account := accounts.Account{Address: etherBase}
	wallet, errWallet := s.eth.AccountManager().Find(account)
	if errWallet != nil {
		return nil, errWallet
	}

	pubkey, errPubkey := wallet.GetPublicKey(account)
	if errPubkey != nil {
		return nil, errPubkey
	}
	pubkeyBytes := crypto.FromECDSAPub(pubkey)

	signature, errSign := wallet.SignData(account, accounts.MimetypeTypedData, msg)
	if errSign != nil {
		return nil, errSign
	}

	proof := map[string]interface{}{
		"signature": hexutil.Encode(signature),
		"address":   etherBase,
		"publicKey": hexutil.Encode(pubkeyBytes),
		"msgHash":   msgHash.Hex(),
	}

	/* Server-side verification in go: */
	// 	sig := signature[:len(signature)-1]
	// 	verified := crypto.VerifySignature(pubkey, msgHash.Bytes(), sig)
	//				& address == crypto.PubkeyToAddress(*pubkey).Hex()

	/* Client-side verification in JS: */
	//	const { Keccak } = require('sha3');
	// 	const EC = require('elliptic').ec;
	// 	const addressHasher = new Keccak(256)
	// 	addressHasher.update(publicKey.substr(4), 'hex')
	// 	const msgHasher = new Keccak(256)
	// 	msgHasher.update(JSON.stringify(stats))
	// 	const ec = new EC('secp256k1');
	// 	const pubkey = ec.keyFromPublic(publicKey.substr(2), 'hex')
	// 	const signature = {
	//		r : signature.substr(2, 64),
	//		s : signature.substr(66, 64)
	//	}
	//  verified = pubkey.verify(msgHash, signature)
	//				&& address == addressHasher.digest('hex').substr(24)
	//				&& msgHash == msgHasher.digest('hex')

	signedStats := map[string]interface{}{
		"stats": stats,
		"proof": proof,
	}

	return signedStats, nil
}

func (s *Service) sendStats(conn *websocket.Conn, action string, stats interface{}) error {
	if s.backend.IsProxy() {
		statsWithAction := map[string]interface{}{
			"stats":  stats,
			"action": action,
		}
		msg, err := json.Marshal(statsWithAction)
		if err != nil {
			return err
		}
		go s.backend.SendDelegateSignMsgToProxiedValidator(msg)
		return nil
	}

	signedStats, err := s.signStats(stats)
	if err != nil {
		return err
	}

	report := map[string][]interface{}{
		"emit": {action, signedStats},
	}
	return conn.WriteJSON(report)
}

// reportBlock retrieves the current chain head and reports it to the stats server.
func (s *Service) reportBlock(conn *websocket.Conn, block *types.Block) error {
	// Gather the block details from the header or block chain
	details := s.assembleBlockStats(block)

	// Assemble the block report and send it to the server
	log.Trace("Sending new block to ethstats", "number", details.Number, "hash", details.Hash)

	stats := map[string]interface{}{
		"id":    s.backend.Address().String(),
		"block": details,
	}
	return s.sendStats(conn, actionBlock, stats)
}

// assembleBlockStats retrieves any required metadata to report a single block
// and assembles the block stats. If block is nil, the current head is processed.
func (s *Service) assembleBlockStats(block *types.Block) *blockStats {
	// Gather the block infos from the local blockchain
	var (
		header  *types.Header
		stateDB *state.StateDB
		td      *big.Int
		txs     []txStats
		valSet  validatorSet
	)
	if s.eth != nil {
		// Full nodes have all needed information available
		if block == nil {
			block = s.eth.BlockChain().CurrentBlock()
		}
		header = block.Header()
		stateDB, _ = s.eth.BlockChain().State()
		td = s.eth.BlockChain().GetTd(header.Hash(), header.Number.Uint64())

		txs = make([]txStats, len(block.Transactions()))
		for i, tx := range block.Transactions() {
			txs[i].Hash = tx.Hash()
		}
	} else {
		// Light nodes would need on-demand lookups for transactions, skip
		if block != nil {
			header = block.Header()
		} else {
			header = s.les.BlockChain().CurrentHeader()
		}
		stateDB, _ = s.les.BlockChain().State()
		td = s.les.BlockChain().GetTd(header.Hash(), header.Number.Uint64())
		txs = []txStats{}
	}
	// Assemble and return the block stats
	author, _ := s.backend.Author(header)

	// Add epoch info
	epochSize := s.eth.Config().Istanbul.Epoch
	blockRemain := epochSize - istanbul.GetNumberWithinEpoch(header.Number.Uint64(), epochSize)

	// only assemble every valSetInterval blocks
	if block != nil && block.Number().Uint64()%valSetInterval == 0 {
		valSet = s.assembleValidatorSet(block, stateDB)
	}

	gasLimit := core.CalcGasLimit(block, stateDB)

	return &blockStats{
		Number:      header.Number,
		Hash:        header.Hash(),
		ParentHash:  header.ParentHash,
		Timestamp:   new(big.Int).SetUint64(header.Time),
		Miner:       author,
		GasUsed:     header.GasUsed,
		GasLimit:    gasLimit,
		TotalDiff:   td.String(),
		Txs:         txs,
		TxHash:      header.TxHash,
		Root:        header.Root,
		EpochSize:   epochSize,
		BlockRemain: blockRemain,
		Validators:  valSet,
	}
}

type validatorSet struct {
	Registered []validatorInfo  `json:"registered"`
	Elected    []common.Address `json:"elected"`
}

type validatorInfo struct {
	Address        common.Address `json:"address"`
	Score          string         `json:"score"`
	BLSPublicKey   []byte         `json:"blsPublicKey"`
	EcdsaPublicKey []byte         `json:"ecdsaPublicKey"`
	Affiliation    common.Address `json:"affiliation"`
	Signer         common.Address `json:"signer"`
}

func (s *Service) assembleValidatorSet(block *types.Block, state vm.StateDB) validatorSet {
	var (
		err            error
		valSet         validatorSet
		valsRegistered []validatorInfo
		valsElected    []common.Address
	)

	// Add set of registered validators
	valsRegisteredMap, _ := validators.RetrieveRegisteredValidators(s.eth.BlockChain().CurrentHeader(), state)
	valsRegistered = make([]validatorInfo, 0, len(valsRegisteredMap))
	for _, address := range valsRegisteredMap {
		var valData validators.ValidatorContractData
		valData, err = validators.GetValidator(s.eth.BlockChain().CurrentHeader(), state, address)

		if err != nil {
			log.Warn("Validator data not found", "address", address.Hex(), "err", err)
		}

		valsRegistered = append(valsRegistered, validatorInfo{
			Address:        address,
			Score:          fmt.Sprintf("%d", valData.Score),
			BLSPublicKey:   valData.BlsPublicKey,
			EcdsaPublicKey: valData.EcdsaPublicKey,
			Affiliation:    valData.Affiliation,
			Signer:         valData.Signer,
		})
	}

	// Add addresses of elected validators
	valsElectedList := s.backend.GetValidators(block.Number(), block.Hash())

	valsElected = make([]common.Address, 0, len(valsElectedList))
	for i := range valsElectedList {
		valsElected = append(valsElected, valsElectedList[i].Address())
	}

	valSet = validatorSet{
		Elected:    valsElected,
		Registered: valsRegistered,
	}

	return valSet
}

// reportHistory retrieves the most recent batch of blocks and reports it to the
// stats server.
func (s *Service) reportHistory(conn *websocket.Conn, list []uint64) error {
	// Figure out the indexes that need reporting
	indexes := make([]uint64, 0, historyUpdateRange)
	if len(list) > 0 {
		// Specific indexes requested, send them back in particular
		indexes = append(indexes, list...)
	} else {
		// No indexes requested, send back the top ones
		var head int64
		if s.eth != nil {
			head = s.eth.BlockChain().CurrentHeader().Number.Int64()
		} else {
			head = s.les.BlockChain().CurrentHeader().Number.Int64()
		}
		start := head - historyUpdateRange + 1
		if start < 0 {
			start = 0
		}
		for i := uint64(start); i <= uint64(head); i++ {
			indexes = append(indexes, i)
		}
	}
	// Gather the batch of blocks to report
	history := make([]*blockStats, len(indexes))
	for i, number := range indexes {
		// Retrieve the next block if it's known to us
		var block *types.Block
		if s.eth != nil {
			block = s.eth.BlockChain().GetBlockByNumber(number)
		} else {
			if header := s.les.BlockChain().GetHeaderByNumber(number); header != nil {
				block = types.NewBlockWithHeader(header)
			}
		}
		// If we do have the block, add to the history and continue
		if block != nil {
			history[len(history)-1-i] = s.assembleBlockStats(block)
			continue
		}
		// Ran out of blocks, cut the report short and send
		history = history[len(history)-i:]
		break
	}
	// Assemble the history report and send it to the server
	if len(history) > 0 {
		log.Trace("Sending historical blocks to ethstats", "first", history[0].Number, "last", history[len(history)-1].Number)
	} else {
		log.Trace("No history to send to stats server")
	}
	stats := map[string]interface{}{
		"id":      s.backend.Address().String(),
		"history": history,
	}
	return s.sendStats(conn, actionHistory, stats)
}

// pendStats is the information to report about pending transactions.
type pendStats struct {
	Pending int `json:"pending"`
}

// reportPending retrieves the current number of pending transactions and reports
// it to the stats server.
func (s *Service) reportPending(conn *websocket.Conn) error {
	// Retrieve the pending count from the local blockchain
	var pending int
	if s.eth != nil {
		pending, _ = s.eth.TxPool().Stats()
	} else {
		pending = s.les.TxPool().Stats()
	}
	// Assemble the transaction stats and send it to the server
	log.Trace("Sending pending transactions to ethstats", "count", pending)

	stats := map[string]interface{}{
		"id": s.backend.Address().String(),
		"stats": &pendStats{
			Pending: pending,
		},
	}
	return s.sendStats(conn, actionPending, stats)
}

// nodeStats is the information to report about the local node.
type nodeStats struct {
	Active   bool `json:"active"`
	Syncing  bool `json:"syncing"`
	Mining   bool `json:"mining"`
	Proxy    bool `json:"proxy"`
	Elected  bool `json:"elected"`
	Hashrate int  `json:"hashrate"`
	Peers    int  `json:"peers"`
	GasPrice int  `json:"gasPrice"`
	Uptime   int  `json:"uptime"`
}

// reportPending retrieves various stats about the node at the networking and
// mining layer and reports it to the stats server.
func (s *Service) reportStats(conn *websocket.Conn) error {
	// Gather the syncing and mining infos from the local miner instance
	var (
		etherBase common.Address
		mining    bool
		proxy     bool
		elected   bool
		hashrate  int
		syncing   bool
		gasprice  int
	)
	if s.eth != nil {
		etherBase, _ = s.eth.Etherbase()
		block := s.eth.BlockChain().CurrentBlock()

		proxy = s.backend.IsProxy()
		mining = s.eth.Miner().Mining()
		hashrate = int(s.eth.Miner().HashRate())

		elected = false
		valsElected := s.backend.GetValidators(block.Number(), block.Hash())

		for i := range valsElected {
			if valsElected[i].Address() == etherBase {
				elected = true
			}
		}

		sync := s.eth.Downloader().Progress()
		syncing = s.eth.BlockChain().CurrentHeader().Number.Uint64() >= sync.HighestBlock

		price, _ := s.eth.APIBackend.SuggestPrice(context.Background())
		gasprice = int(price.Uint64())
	} else {
		sync := s.les.Downloader().Progress()
		syncing = s.les.BlockChain().CurrentHeader().Number.Uint64() >= sync.HighestBlock
	}
	// Assemble the node stats and send it to the server
	log.Trace("Sending node details to ethstats")

	stats := map[string]interface{}{
		"id":      s.backend.Address().String(),
		"address": etherBase,
		"stats": &nodeStats{
			Active:   true,
			Mining:   mining,
			Elected:  elected,
			Proxy:    proxy,
			Hashrate: hashrate,
			Peers:    s.server.PeerCount(),
			GasPrice: gasprice,
			Syncing:  syncing,
			Uptime:   100,
		},
	}

	return s.sendStats(conn, actionStats, stats)
}<|MERGE_RESOLUTION|>--- conflicted
+++ resolved
@@ -96,24 +96,13 @@
 // Service implements an Ethereum netstats reporting daemon that pushes local
 // chain statistics up to a monitoring server.
 type Service struct {
-<<<<<<< HEAD
-	server        *p2p.Server              // Peer-to-peer server to retrieve networking infos
-	eth           *eth.Ethereum            // Full Ethereum service if monitoring a full node
-	les           *les.LightEthereum       // Light Ethereum service if monitoring a light node
-	engine        consensus.Engine         // Consensus engine to retrieve variadic block fields
-	backend       *istanbulBackend.Backend // Istanbul consensus backend
-	etherBase     common.Address
-	nodeName      string // Name of the node to display on the monitoring page
-	celostatsHost string // Remote address of the monitoring service
-=======
 	server  *p2p.Server              // Peer-to-peer server to retrieve networking infos
 	eth     *eth.Ethereum            // Full Ethereum service if monitoring a full node
 	les     *les.LightEthereum       // Light Ethereum service if monitoring a light node
 	engine  consensus.Engine         // Consensus engine to retrieve variadic block fields
 	backend *istanbulBackend.Backend // Istanbul consensus backend
-	node    string                   // Name of the node to display on the monitoring page
-	host    string                   // Remote address of the monitoring service
->>>>>>> 6a386646
+	nodeName      string // Name of the node to display on the monitoring page
+	celostatsHost string // Remote address of the monitoring service
 
 	pongCh chan struct{} // Pong notifications are fed into this channel
 	histCh chan []uint64 // History request block numbers are fed into this channel
@@ -129,14 +118,8 @@
 	}
 	// Assemble and return the stats service
 	var (
-<<<<<<< HEAD
-		engine    consensus.Engine
-		etherBase common.Address
-		name      string
-=======
 		engine consensus.Engine
-		id     string
->>>>>>> 6a386646
+		name     string
 	)
 	name = parts[1]
 	if ethServ != nil {
@@ -148,26 +131,14 @@
 	backend := engine.(*istanbulBackend.Backend)
 
 	return &Service{
-<<<<<<< HEAD
 		eth:           ethServ,
 		les:           lesServ,
 		engine:        engine,
 		backend:       backend,
-		etherBase:     etherBase,
 		nodeName:      name,
 		celostatsHost: parts[2],
 		pongCh:        make(chan struct{}),
 		histCh:        make(chan []uint64, 1),
-=======
-		eth:     ethServ,
-		les:     lesServ,
-		engine:  engine,
-		backend: backend,
-		node:    id,
-		host:    parts[2],
-		pongCh:  make(chan struct{}),
-		histCh:  make(chan []uint64, 1),
->>>>>>> 6a386646
 	}, nil
 }
 
@@ -297,21 +268,9 @@
 				log.Warn("Delegate sign failed", "err", err)
 			}
 		} else {
-<<<<<<< HEAD
-			wallet, err := s.eth.AccountManager().Find(accounts.Account{Address: s.etherBase})
-			if err != nil {
-				break
-			}
-
-			if status, _ := wallet.Status(); status == "Unlocked" {
-				// Resolve the URL, defaulting to TLS, but falling back to none too
-				path := fmt.Sprintf("%s/api", s.celostatsHost)
-				urls := []string{path}
-=======
 			// Resolve the URL, defaulting to TLS, but falling back to none too
 			path := fmt.Sprintf("%s/api", s.host)
 			urls := []string{path}
->>>>>>> 6a386646
 
 			// url.Parse and url.IsAbs is unsuitable (https://github.com/golang/go/issues/19779)
 			if !strings.Contains(path, "://") {
@@ -432,12 +391,7 @@
 	}
 
 	auth := &authMsg{
-<<<<<<< HEAD
 		ID:      s.backend.Address().String(),
-		Address: etherBase,
-=======
-		ID: s.node,
->>>>>>> 6a386646
 		Info: nodeInfo{
 			Name:     s.nodeName,
 			Node:     infos.Name,
