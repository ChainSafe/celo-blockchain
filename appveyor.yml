os: Visual Studio 2015

# Clone directly into GOPATH.
clone_folder: C:\gopath\src\github.com\ethereum\go-ethereum
clone_depth: 5
version: "{branch}.{build}"
environment:
  global:
    GOPATH: C:\gopath
    CC: gcc.exe
  matrix:
    - GETH_ARCH: amd64
      MSYS2_ARCH: x86_64
      MSYS2_BITS: 64
      MSYSTEM: MINGW64
      PATH: C:\msys64\mingw64\bin\;C:\Program Files (x86)\NSIS\;%PATH%
    - GETH_ARCH: 386
      MSYS2_ARCH: i686
      MSYS2_BITS: 32
      MSYSTEM: MINGW32
      PATH: C:\msys64\mingw32\bin\;C:\Program Files (x86)\NSIS\;%PATH%

install:
  - git submodule update --init
  - rmdir C:\go /s /q
<<<<<<< HEAD
  - appveyor DownloadFile https://storage.googleapis.com/golang/go1.11.5.windows-%GETH_ARCH%.zip
  - 7z x go1.11.5.windows-%GETH_ARCH%.zip -y -oC:\ > NUL
=======
  - appveyor DownloadFile https://dl.google.com/go/go1.12.7.windows-%GETH_ARCH%.zip
  - 7z x go1.12.7.windows-%GETH_ARCH%.zip -y -oC:\ > NUL
>>>>>>> e76047e9
  - go version
  - gcc --version

build_script:
  - go run build\ci.go install

after_build:
  - go run build\ci.go archive -type zip -signer WINDOWS_SIGNING_KEY -upload gethstore/builds
  - go run build\ci.go nsis -signer WINDOWS_SIGNING_KEY -upload gethstore/builds

test_script:
  - set CGO_ENABLED=1
  - go run build\ci.go test -coverage<|MERGE_RESOLUTION|>--- conflicted
+++ resolved
@@ -23,13 +23,8 @@
 install:
   - git submodule update --init
   - rmdir C:\go /s /q
-<<<<<<< HEAD
-  - appveyor DownloadFile https://storage.googleapis.com/golang/go1.11.5.windows-%GETH_ARCH%.zip
-  - 7z x go1.11.5.windows-%GETH_ARCH%.zip -y -oC:\ > NUL
-=======
   - appveyor DownloadFile https://dl.google.com/go/go1.12.7.windows-%GETH_ARCH%.zip
   - 7z x go1.12.7.windows-%GETH_ARCH%.zip -y -oC:\ > NUL
->>>>>>> e76047e9
   - go version
   - gcc --version
 
