// Copyright 2015 The go-ethereum Authors
// This file is part of the go-ethereum library.
//
// The go-ethereum library is free software: you can redistribute it and/or modify
// it under the terms of the GNU Lesser General Public License as published by
// the Free Software Foundation, either version 3 of the License, or
// (at your option) any later version.
//
// The go-ethereum library is distributed in the hope that it will be useful,
// but WITHOUT ANY WARRANTY; without even the implied warranty of
// MERCHANTABILITY or FITNESS FOR A PARTICULAR PURPOSE. See the
// GNU Lesser General Public License for more details.
//
// You should have received a copy of the GNU Lesser General Public License
// along with the go-ethereum library. If not, see <http://www.gnu.org/licenses/>.

package eth

import (
	"crypto/ecdsa"
	"encoding/json"
	"errors"
	"fmt"
	"math"
	"math/big"
	"sync"
	"sync/atomic"
	"time"

	"github.com/ethereum/go-ethereum/common"
	"github.com/ethereum/go-ethereum/consensus"
	"github.com/ethereum/go-ethereum/core"
	"github.com/ethereum/go-ethereum/core/forkid"
	"github.com/ethereum/go-ethereum/core/types"
	"github.com/ethereum/go-ethereum/crypto"
	"github.com/ethereum/go-ethereum/eth/downloader"
	"github.com/ethereum/go-ethereum/eth/fetcher"
	"github.com/ethereum/go-ethereum/ethdb"
	"github.com/ethereum/go-ethereum/event"
	"github.com/ethereum/go-ethereum/log"
	"github.com/ethereum/go-ethereum/p2p"
	"github.com/ethereum/go-ethereum/p2p/enode"
	"github.com/ethereum/go-ethereum/params"
	"github.com/ethereum/go-ethereum/rlp"
	"github.com/ethereum/go-ethereum/trie"
)

const (
	softResponseLimit = 2 * 1024 * 1024 // Target maximum size of returned blocks, headers or node data.
	estHeaderRlpSize  = 500             // Approximate size of an RLP encoded block header

	// txChanSize is the size of channel listening to NewTxsEvent.
	// The number is referenced from the size of tx pool.
	txChanSize = 4096

	// minimim number of peers to broadcast new blocks to
	minBroadcastPeers = 4
)

var (
	syncChallengeTimeout = 15 * time.Second // Time allowance for a node to reply to the sync progress challenge
)

func errResp(code errCode, format string, v ...interface{}) error {
	return fmt.Errorf("%v - %v", code, fmt.Sprintf(format, v...))
}

type ProtocolManager struct {
	networkID  uint64
	forkFilter forkid.Filter // Fork ID filter, constant across the lifetime of the node

	fastSync  uint32 // Flag whether fast sync is enabled (gets disabled if we already have blocks)
	acceptTxs uint32 // Flag whether we're considered synchronised (enables transaction processing)

	checkpointNumber uint64      // Block number for the sync progress validator to cross reference
	checkpointHash   common.Hash // Block hash for the sync progress validator to cross reference

	txpool     txPool
	blockchain *core.BlockChain
	maxPeers   int

	downloader *downloader.Downloader
	fetcher    *fetcher.Fetcher
	peers      *peerSet
	valPeers   map[string]bool

	eventMux      *event.TypeMux
	txsCh         chan core.NewTxsEvent
	txsSub        event.Subscription
	minedBlockSub *event.TypeMuxSubscription

	whitelist map[uint64]common.Hash

	// channels for fetcher, syncer, txsyncLoop
	newPeerCh   chan *peer
	txsyncCh    chan *txsync
	quitSync    chan struct{}
	noMorePeers chan struct{}

	// wait group is used for graceful shutdowns during downloading
	// and processing
	wg sync.WaitGroup

	engine consensus.Engine

	server *p2p.Server
}

// NewProtocolManager returns a new Ethereum sub protocol manager. The Ethereum sub protocol manages peers capable
// with the Ethereum network.
func NewProtocolManager(config *params.ChainConfig, checkpoint *params.TrustedCheckpoint, mode downloader.SyncMode, networkID uint64, mux *event.TypeMux, txpool txPool, engine consensus.Engine, blockchain *core.BlockChain, chaindb ethdb.Database, cacheLimit int, whitelist map[uint64]common.Hash, server *p2p.Server) (*ProtocolManager, error) {
	// Create the protocol manager with the base fields
	manager := &ProtocolManager{
		networkID:   networkID,
		forkFilter:  forkid.NewFilter(blockchain),
		eventMux:    mux,
		txpool:      txpool,
		blockchain:  blockchain,
		peers:       newPeerSet(),
		valPeers:    make(map[string]bool),
		whitelist:   whitelist,
		newPeerCh:   make(chan *peer),
		noMorePeers: make(chan struct{}),
		txsyncCh:    make(chan *txsync),
		quitSync:    make(chan struct{}),
		engine:      engine,
		server:      server,
	}

	if handler, ok := manager.engine.(consensus.Handler); ok {
		handler.SetBroadcaster(manager)
	}
	if mode == downloader.FullSync {
		// The database seems empty as the current block is the genesis. Yet the fast
		// block is ahead, so fast sync was enabled for this node at a certain point.
		// The scenarios where this can happen is
		// * if the user manually (or via a bad block) rolled back a fast sync node
		//   below the sync point.
		// * the last fast sync is not finished while user specifies a full sync this
		//   time. But we don't have any recent state for full sync.
		// In these cases however it's safe to reenable fast sync.
		fullBlock, fastBlock := blockchain.CurrentBlock(), blockchain.CurrentFastBlock()
		if fullBlock.NumberU64() == 0 && fastBlock.NumberU64() > 0 {
			manager.fastSync = uint32(1)
			log.Warn("Switch sync mode from full sync to fast sync")
		}
	} else {
		if blockchain.CurrentBlock().NumberU64() > 0 {
			// Print warning log if database is not empty to run fast sync.
			log.Warn("Switch sync mode from fast sync to full sync")
		} else {
			// If fast sync was requested and our database is empty, grant it
			manager.fastSync = uint32(1)
		}
	}
	// If we have trusted checkpoints, enforce them on the chain
	if checkpoint != nil {
		manager.checkpointNumber = (checkpoint.SectionIndex+1)*params.CHTFrequency - 1
		manager.checkpointHash = checkpoint.SectionHead
	}

	// Construct the downloader (long sync) and its backing state bloom if fast
	// sync is requested. The downloader is responsible for deallocating the state
	// bloom when it's done.
	var stateBloom *trie.SyncBloom
	if atomic.LoadUint32(&manager.fastSync) == 1 {
		stateBloom = trie.NewSyncBloom(uint64(cacheLimit), chaindb)
	}
	manager.downloader = downloader.New(manager.checkpointNumber, chaindb, stateBloom, manager.eventMux, blockchain, nil, manager.removePeer)

	// Construct the fetcher (short sync)
	validator := func(header *types.Header) error {
		return engine.VerifyHeader(blockchain, header, true)
	}
	heighter := func() uint64 {
		return blockchain.CurrentBlock().NumberU64()
	}
	inserter := func(blocks types.Blocks) (int, error) {
		// If sync hasn't reached the checkpoint yet, deny importing weird blocks.
		//
		// Ideally we would also compare the head block's timestamp and similarly reject
		// the propagated block if the head is too old. Unfortunately there is a corner
		// case when starting new networks, where the genesis might be ancient (0 unix)
		// which would prevent full nodes from accepting it.
		if manager.blockchain.CurrentBlock().NumberU64() < manager.checkpointNumber {
			log.Warn("Unsynced yet, discarded propagated block", "number", blocks[0].Number(), "hash", blocks[0].Hash())
			return 0, nil
		}
		// If fast sync is running, deny importing weird blocks. This is a problematic
		// clause when starting up a new network, because fast-syncing miners might not
		// accept each others' blocks until a restart. Unfortunately we haven't figured
		// out a way yet where nodes can decide unilaterally whether the network is new
		// or not. This should be fixed if we figure out a solution.
		if atomic.LoadUint32(&manager.fastSync) == 1 {
			log.Warn("Fast syncing, discarded propagated block", "number", blocks[0].Number(), "hash", blocks[0].Hash())
			return 0, nil
		}
		n, err := manager.blockchain.InsertChain(blocks)
		if err == nil {
			atomic.StoreUint32(&manager.acceptTxs, 1) // Mark initial sync done on any fetcher import
		}
		return n, err
	}
	manager.fetcher = fetcher.New(blockchain.GetBlockByHash, validator, manager.BroadcastBlock, heighter, inserter, manager.removePeer)

	return manager, nil
}

func (pm *ProtocolManager) makeProtocol(version uint) p2p.Protocol {
	length, ok := protocolLengths[version]
	if !ok {
		panic("makeProtocol for unknown version")
	}

	return p2p.Protocol{
		Name:    protocolName,
		Version: version,
		Length:  length,
		Primary: protocolPrimary,
		Run: func(p *p2p.Peer, rw p2p.MsgReadWriter) error {
			peer := pm.newPeer(int(version), p, rw)
			select {
			case pm.newPeerCh <- peer:
				pm.wg.Add(1)
				defer pm.wg.Done()
				return pm.handle(peer)
			case <-pm.quitSync:
				return p2p.DiscQuitting
			}
		},
		NodeInfo: func() interface{} {
			return pm.NodeInfo()
		},
		PeerInfo: func(id enode.ID) interface{} {
			if p := pm.peers.Peer(fmt.Sprintf("%x", id[:8])); p != nil {
				return p.Info()
			}
			return nil
		},
	}
}

func (pm *ProtocolManager) removePeer(id string) {
	// Short circuit if the peer was already removed
	peer := pm.peers.Peer(id)
	if peer == nil {
		return
	}
	log.Debug("Removing Ethereum peer", "peer", id)

	// Unregister the peer from the downloader and Ethereum peer set
	if err := pm.downloader.UnregisterPeer(id); err != nil {
		log.Error("Peer removal from downloader failed", "peed", id, "err", err)
	}
	if err := pm.peers.Unregister(id); err != nil {
		log.Error("Peer removal failed", "peer", id, "err", err)
	}
	delete(pm.valPeers, id)
	// Hard disconnect at the networking layer
	if peer != nil {
		peer.Peer.Disconnect(p2p.DiscUselessPeer)
	}
}

func (pm *ProtocolManager) Start(maxPeers int) {
	pm.maxPeers = maxPeers

	// broadcast transactions
	pm.txsCh = make(chan core.NewTxsEvent, txChanSize)
	pm.txsSub = pm.txpool.SubscribeNewTxsEvent(pm.txsCh)
	go pm.txBroadcastLoop()

	// broadcast mined blocks
	pm.minedBlockSub = pm.eventMux.Subscribe(core.NewMinedBlockEvent{})
	go pm.minedBroadcastLoop()

	// start sync handlers
	go pm.syncer()
	go pm.txsyncLoop()
}

func (pm *ProtocolManager) Stop() {
	log.Info("Stopping Ethereum protocol")

	pm.txsSub.Unsubscribe()        // quits txBroadcastLoop
	pm.minedBlockSub.Unsubscribe() // quits blockBroadcastLoop

	// Quit the sync loop.
	// After this send has completed, no new peers will be accepted.
	pm.noMorePeers <- struct{}{}

	// Quit fetcher, txsyncLoop.
	close(pm.quitSync)

	// Disconnect existing sessions.
	// This also closes the gate for any new registrations on the peer set.
	// sessions which are already established but not added to pm.peers yet
	// will exit when they try to register.
	pm.peers.Close()
	for id := range pm.valPeers {
		delete(pm.valPeers, id)
	}

	// Wait for all peer handler goroutines and the loops to come down.
	pm.wg.Wait()

	log.Info("Ethereum protocol stopped")
}

func (pm *ProtocolManager) newPeer(pv int, p *p2p.Peer, rw p2p.MsgReadWriter) *peer {
	return newPeer(pv, p, newMeteredMsgWriter(rw))
}

// handle is the callback invoked to manage the life cycle of an eth peer. When
// this function terminates, the peer is disconnected.
func (pm *ProtocolManager) handle(p *peer) error {
	isValPeer := p.Validator()

	// Ignore maxPeers if this is a trusted peer or a validator peer
	if pm.peers.Len() >= (pm.maxPeers-len(pm.valPeers)) && !(p.Peer.Info().Network.Trusted || isValPeer) {
		return p2p.DiscTooManyPeers
	}
	p.Log().Debug("Ethereum peer connected", "name", p.Name())

	// Execute the Ethereum handshake
	var (
		genesis = pm.blockchain.Genesis()
		head    = pm.blockchain.CurrentHeader()
		hash    = head.Hash()
		number  = head.Number.Uint64()
		td      = pm.blockchain.GetTd(hash, number)
	)
<<<<<<< HEAD
	p.Log().Debug("Ethereum handshake HASH", "hash", genesis.Hash(), "genesis", genesis)
	if err := p.Handshake(pm.networkID, td, hash, genesis.Hash()); err != nil {
=======
	if err := p.Handshake(pm.networkID, td, hash, genesis.Hash(), forkid.NewID(pm.blockchain), pm.forkFilter); err != nil {
>>>>>>> a718daa6
		p.Log().Debug("Ethereum handshake failed", "err", err)
		return err
	}
	if rw, ok := p.rw.(*meteredMsgReadWriter); ok {
		rw.Init(p.version)
	}
	// Register the peer locally
	if err := pm.peers.Register(p); err != nil {
		p.Log().Error("Ethereum peer registration failed", "err", err)
		return err
	}
	if isValPeer {
		pm.valPeers[p.id] = true
	}
	defer pm.removePeer(p.id)

	// Register the peer in the downloader. If the downloader considers it banned, we disconnect
	if err := pm.downloader.RegisterPeer(p.id, p.version, p); err != nil {
		return err
	}
	// Propagate existing transactions. new transactions appearing
	// after this will be sent via broadcasts.
	pm.syncTransactions(p)

	// If we have a trusted CHT, reject all peers below that (avoid fast sync eclipse)
	if pm.checkpointHash != (common.Hash{}) {
		// Request the peer's checkpoint header for chain height/weight validation
		if err := p.RequestHeadersByNumber(pm.checkpointNumber, 1, 0, false); err != nil {
			return err
		}
		// Start a timer to disconnect if the peer doesn't reply in time
		p.syncDrop = time.AfterFunc(syncChallengeTimeout, func() {
			p.Log().Warn("Checkpoint challenge timed out, dropping", "addr", p.RemoteAddr(), "type", p.Name())
			pm.removePeer(p.id)
		})
		// Make sure it's cleaned up if the peer dies off
		defer func() {
			if p.syncDrop != nil {
				p.syncDrop.Stop()
				p.syncDrop = nil
			}
		}()
	}
	// If we have any explicit whitelist block hashes, request them
	for number := range pm.whitelist {
		if err := p.RequestHeadersByNumber(number, 1, 0, false); err != nil {
			return err
		}
	}
	// Handle incoming messages until the connection is torn down
	for {
		if err := pm.handleMsg(p); err != nil {
			p.Log().Debug("Ethereum message handling failed", "err", err)
			return err
		}
	}
}

// handleMsg is invoked whenever an inbound message is received from a remote
// peer. The remote connection is torn down upon returning any error.
func (pm *ProtocolManager) handleMsg(p *peer) error {
	// Read the next message from the remote peer, and ensure it's fully consumed
	msg, err := p.rw.ReadMsg()
	if err != nil {
		return err
	}
	if msg.Size > protocolMaxMsgSize {
		return errResp(ErrMsgTooLarge, "%v > %v", msg.Size, protocolMaxMsgSize)
	}
	defer msg.Discard()

	// Send messages to the consensus engine first. If they are consensus related,
	// e.g. for IBFT, let the consensus handler handle the message.
	if handler, ok := pm.engine.(consensus.Handler); ok {
		pubKey := p.Node().Pubkey()
		if err != nil {
			return err
		}
		addr := crypto.PubkeyToAddress(*pubKey)
		handled, err := handler.HandleMsg(addr, msg)
		if handled {
			return err
		}
	}

	// Handle the message depending on its contents
	switch {
	case msg.Code == StatusMsg:
		// Status messages should never arrive after the handshake
		return errResp(ErrExtraStatusMsg, "uncontrolled status message")

	// Block header query, collect the requested headers and reply
	case msg.Code == GetBlockHeadersMsg:
		// Decode the complex header query
		var query getBlockHeadersData
		if err := msg.Decode(&query); err != nil {
			return errResp(ErrDecode, "%v: %v", msg, err)
		}
		hashMode := query.Origin.Hash != (common.Hash{})
		first := true
		maxNonCanonical := uint64(100)

		// Gather headers until the fetch or network limits is reached
		var (
			bytes   common.StorageSize
			headers []*types.Header
			unknown bool
		)
		for !unknown && len(headers) < int(query.Amount) && bytes < softResponseLimit && len(headers) < downloader.MaxHeaderFetch {
			// Retrieve the next header satisfying the query
			var origin *types.Header
			if hashMode {
				if first {
					first = false
					origin = pm.blockchain.GetHeaderByHash(query.Origin.Hash)
					if origin != nil {
						query.Origin.Number = origin.Number.Uint64()
					}
				} else {
					origin = pm.blockchain.GetHeader(query.Origin.Hash, query.Origin.Number)
				}
			} else {
				origin = pm.blockchain.GetHeaderByNumber(query.Origin.Number)
			}
			if origin == nil {
				break
			}
			headers = append(headers, origin)
			bytes += estHeaderRlpSize

			// Advance to the next header of the query
			switch {
			case hashMode && query.Reverse:
				// Hash based traversal towards the genesis block
				ancestor := query.Skip + 1
				if ancestor == 0 {
					unknown = true
				} else {
					query.Origin.Hash, query.Origin.Number = pm.blockchain.GetAncestor(query.Origin.Hash, query.Origin.Number, ancestor, &maxNonCanonical)
					unknown = (query.Origin.Hash == common.Hash{})
				}
			case hashMode && !query.Reverse:
				// Hash based traversal towards the leaf block
				var (
					current = origin.Number.Uint64()
					next    = current + query.Skip + 1
				)
				if next <= current {
					infos, _ := json.MarshalIndent(p.Peer.Info(), "", "  ")
					p.Log().Warn("GetBlockHeaders skip overflow attack", "current", current, "skip", query.Skip, "next", next, "attacker", infos)
					unknown = true
				} else {
					if header := pm.blockchain.GetHeaderByNumber(next); header != nil {
						nextHash := header.Hash()
						expOldHash, _ := pm.blockchain.GetAncestor(nextHash, next, query.Skip+1, &maxNonCanonical)
						if expOldHash == query.Origin.Hash {
							query.Origin.Hash, query.Origin.Number = nextHash, next
						} else {
							unknown = true
						}
					} else {
						unknown = true
					}
				}
			case query.Reverse:
				// Number based traversal towards the genesis block
				if query.Origin.Number >= query.Skip+1 {
					query.Origin.Number -= query.Skip + 1
				} else {
					unknown = true
				}

			case !query.Reverse:
				// Number based traversal towards the leaf block
				query.Origin.Number += query.Skip + 1
			}
		}
		return p.SendBlockHeaders(headers)

	case msg.Code == BlockHeadersMsg:
		// A batch of headers arrived to one of our previous requests
		var headers []*types.Header
		if err := msg.Decode(&headers); err != nil {
			return errResp(ErrDecode, "msg %v: %v", msg, err)
		}
		// If no headers were received, but we're expencting a checkpoint header, consider it that
		if len(headers) == 0 && p.syncDrop != nil {
			// Stop the timer either way, decide later to drop or not
			p.syncDrop.Stop()
			p.syncDrop = nil

			// If we're doing a fast sync, we must enforce the checkpoint block to avoid
			// eclipse attacks. Unsynced nodes are welcome to connect after we're done
			// joining the network
			if atomic.LoadUint32(&pm.fastSync) == 1 {
				p.Log().Warn("Dropping unsynced node during fast sync", "addr", p.RemoteAddr(), "type", p.Name())
				return errors.New("unsynced node cannot serve fast sync")
			}
		}
		// Filter out any explicitly requested headers, deliver the rest to the downloader
		filter := len(headers) == 1
		if filter {
			// If it's a potential sync progress check, validate the content and advertised chain weight
			if p.syncDrop != nil && headers[0].Number.Uint64() == pm.checkpointNumber {
				// Disable the sync drop timer
				p.syncDrop.Stop()
				p.syncDrop = nil

				// Validate the header and either drop the peer or continue
				if headers[0].Hash() != pm.checkpointHash {
					return errors.New("checkpoint hash mismatch")
				}
				return nil
			}
			// Otherwise if it's a whitelisted block, validate against the set
			if want, ok := pm.whitelist[headers[0].Number.Uint64()]; ok {
				if hash := headers[0].Hash(); want != hash {
					p.Log().Info("Whitelist mismatch, dropping peer", "number", headers[0].Number.Uint64(), "hash", hash, "want", want)
					return errors.New("whitelist block mismatch")
				}
				p.Log().Debug("Whitelist block verified", "number", headers[0].Number.Uint64(), "hash", want)
			}
			// Irrelevant of the fork checks, send the header to the fetcher just in case
			headers = pm.fetcher.FilterHeaders(p.id, headers, time.Now())
		}
		if len(headers) > 0 || !filter {
			err := pm.downloader.DeliverHeaders(p.id, headers)
			if err != nil {
				log.Debug("Failed to deliver headers", "err", err)
			}
		}

	case msg.Code == GetBlockBodiesMsg:
		// Decode the retrieval message
		msgStream := rlp.NewStream(msg.Payload, uint64(msg.Size))
		if _, err := msgStream.List(); err != nil {
			return err
		}
		// Gather blocks until the fetch or network limits is reached
		var (
			hash   common.Hash
			bytes  int
			bodies []rlp.RawValue
		)
		for bytes < softResponseLimit && len(bodies) < downloader.MaxBlockFetch {
			// Retrieve the hash of the next block
			if err := msgStream.Decode(&hash); err == rlp.EOL {
				break
			} else if err != nil {
				return errResp(ErrDecode, "msg %v: %v", msg, err)
			}
			// Retrieve the requested block body, stopping if enough was found
			if data := pm.blockchain.GetBodyRLP(hash); len(data) != 0 {
				bodies = append(bodies, data)
				bytes += len(data)
			}
		}
		return p.SendBlockBodiesRLP(bodies)

	case msg.Code == BlockBodiesMsg:
		// A batch of block bodies arrived to one of our previous requests
		var request blockBodiesData
		if err := msg.Decode(&request); err != nil {
			return errResp(ErrDecode, "msg %v: %v", msg, err)
		}
		// Deliver them all to the downloader for queuing
		transactions := make([][]*types.Transaction, len(request))
		uncles := make([][]*types.Header, len(request))
		randomness := make([]*types.Randomness, len(request))

		for i, body := range request {
			transactions[i] = body.Transactions
			uncles[i] = body.Uncles
			randomness[i] = body.Randomness
		}
		// Filter out any explicitly requested bodies, deliver the rest to the downloader
		filter := len(transactions) > 0 || len(uncles) > 0 || len(randomness) > 0
		if filter {
			transactions, uncles, randomness = pm.fetcher.FilterBodies(p.id, transactions, uncles, randomness, time.Now())
		}
		if len(transactions) > 0 || len(uncles) > 0 || len(randomness) > 0 || !filter {
			err := pm.downloader.DeliverBodies(p.id, transactions, uncles, randomness)
			if err != nil {
				log.Debug("Failed to deliver bodies", "err", err)
			}
		}

	case p.version >= consensus.Eth63 && msg.Code == GetNodeDataMsg:
		// Decode the retrieval message
		msgStream := rlp.NewStream(msg.Payload, uint64(msg.Size))
		if _, err := msgStream.List(); err != nil {
			return err
		}
		// Gather state data until the fetch or network limits is reached
		var (
			hash  common.Hash
			bytes int
			data  [][]byte
		)
		for bytes < softResponseLimit && len(data) < downloader.MaxStateFetch {
			// Retrieve the hash of the next state entry
			if err := msgStream.Decode(&hash); err == rlp.EOL {
				break
			} else if err != nil {
				return errResp(ErrDecode, "msg %v: %v", msg, err)
			}
			// Retrieve the requested state entry, stopping if enough was found
			if entry, err := pm.blockchain.TrieNode(hash); err == nil {
				data = append(data, entry)
				bytes += len(entry)
			}
		}
		return p.SendNodeData(data)

	case p.version >= consensus.Eth63 && msg.Code == NodeDataMsg:
		// A batch of node state data arrived to one of our previous requests
		var data [][]byte
		if err := msg.Decode(&data); err != nil {
			return errResp(ErrDecode, "msg %v: %v", msg, err)
		}
		// Deliver all to the downloader
		if err := pm.downloader.DeliverNodeData(p.id, data); err != nil {
			log.Debug("Failed to deliver node state data", "err", err)
		}

	case p.version >= consensus.Eth63 && msg.Code == GetReceiptsMsg:
		// Decode the retrieval message
		msgStream := rlp.NewStream(msg.Payload, uint64(msg.Size))
		if _, err := msgStream.List(); err != nil {
			return err
		}
		// Gather state data until the fetch or network limits is reached
		var (
			hash     common.Hash
			bytes    int
			receipts []rlp.RawValue
		)
		for bytes < softResponseLimit && len(receipts) < downloader.MaxReceiptFetch {
			// Retrieve the hash of the next block
			if err := msgStream.Decode(&hash); err == rlp.EOL {
				break
			} else if err != nil {
				return errResp(ErrDecode, "msg %v: %v", msg, err)
			}
			// Retrieve the requested block's receipts, skipping if unknown to us
			results := pm.blockchain.GetReceiptsByHash(hash)
			if results == nil {
				if header := pm.blockchain.GetHeaderByHash(hash); header == nil || header.ReceiptHash != types.EmptyRootHash {
					continue
				}
			}
			// If known, encode and queue for response packet
			if encoded, err := rlp.EncodeToBytes(results); err != nil {
				log.Error("Failed to encode receipt", "err", err)
			} else {
				receipts = append(receipts, encoded)
				bytes += len(encoded)
			}
		}
		return p.SendReceiptsRLP(receipts)

	case p.version >= consensus.Eth63 && msg.Code == ReceiptsMsg:
		// A batch of receipts arrived to one of our previous requests
		var receipts [][]*types.Receipt
		if err := msg.Decode(&receipts); err != nil {
			return errResp(ErrDecode, "msg %v: %v", msg, err)
		}
		// Deliver all to the downloader
		if err := pm.downloader.DeliverReceipts(p.id, receipts); err != nil {
			log.Debug("Failed to deliver receipts", "err", err)
		}

	case msg.Code == NewBlockHashesMsg:
		var announces newBlockHashesData
		if err := msg.Decode(&announces); err != nil {
			return errResp(ErrDecode, "%v: %v", msg, err)
		}
		// Mark the hashes as present at the remote node
		for _, block := range announces {
			p.MarkBlock(block.Hash)
		}
		// Schedule all the unknown hashes for retrieval
		unknown := make(newBlockHashesData, 0, len(announces))
		for _, block := range announces {
			if !pm.blockchain.HasBlock(block.Hash, block.Number) {
				unknown = append(unknown, block)
			}
		}
		for _, block := range unknown {
			pm.fetcher.Notify(p.id, block.Hash, block.Number, time.Now(), p.RequestOneHeader, p.RequestBodies)
		}

	case msg.Code == NewBlockMsg:
		// Retrieve and decode the propagated block
		var request newBlockData
		if err := msg.Decode(&request); err != nil {
			return errResp(ErrDecode, "%v: %v", msg, err)
		}
		if err := request.sanityCheck(); err != nil {
			return err
		}
		request.Block.ReceivedAt = msg.ReceivedAt
		request.Block.ReceivedFrom = p

		// Mark the peer as owning the block and schedule it for import
		p.MarkBlock(request.Block.Hash())
		pm.fetcher.Enqueue(p.id, request.Block)

		// Assuming the block is importable by the peer, but possibly not yet done so,
		// calculate the head hash and TD that the peer truly must have.
		var (
			trueHead = request.Block.ParentHash()
			trueTD   = new(big.Int).Sub(request.TD, request.Block.Difficulty())
		)
		// Update the peer's total difficulty if better than the previous
		if _, td := p.Head(); trueTD.Cmp(td) > 0 {
			p.SetHead(trueHead, trueTD)

			// Schedule a sync if above ours. Note, this will not fire a sync for a gap of
			// a single block (as the true TD is below the propagated block), however this
			// scenario should easily be covered by the fetcher.
			currentBlock := pm.blockchain.CurrentBlock()
			if trueTD.Cmp(pm.blockchain.GetTd(currentBlock.Hash(), currentBlock.NumberU64())) > 0 {
				go pm.synchronise(p)
			}
		}

	case msg.Code == TxMsg:
		// Transactions arrived, make sure we have a valid and fresh chain to handle them
		if atomic.LoadUint32(&pm.acceptTxs) == 0 {
			break
		}
		// Transactions can be processed, parse all of them and deliver to the pool
		var txs []*types.Transaction
		if err := msg.Decode(&txs); err != nil {
			return errResp(ErrDecode, "msg %v: %v", msg, err)
		}
		for i, tx := range txs {
			// Validate and mark the remote transaction
			if tx == nil {
				return errResp(ErrDecode, "transaction %d is nil", i)
			}
			p.MarkTransaction(tx.Hash())
		}
		pm.txpool.AddRemotes(txs)

	default:
		return errResp(ErrInvalidMsgCode, "%v", msg.Code)
	}
	return nil
}

func (pm *ProtocolManager) Enqueue(id string, block *types.Block) {
	pm.fetcher.Enqueue(id, block)
}

// BroadcastBlock will either propagate a block to a subset of it's peers, or
// will only announce it's availability (depending what's requested).
func (pm *ProtocolManager) BroadcastBlock(block *types.Block, propagate bool) {
	hash := block.Hash()
	peers := pm.peers.PeersWithoutBlock(hash)

	// If propagation is requested, send to a subset of the peer
	if propagate {
		// Calculate the TD of the block (it's not imported yet, so block.Td is not valid)
		var td *big.Int
		if parent := pm.blockchain.GetBlock(block.ParentHash(), block.NumberU64()-1); parent != nil {
			td = new(big.Int).Add(block.Difficulty(), pm.blockchain.GetTd(block.ParentHash(), block.NumberU64()-1))
		} else {
			log.Error("Propagating dangling block", "number", block.Number(), "hash", hash)
			return
		}
		// Send the block to a subset of our peers
		transferLen := int(math.Sqrt(float64(len(peers))))
		if transferLen < minBroadcastPeers {
			transferLen = minBroadcastPeers
		}
		if transferLen > len(peers) {
			transferLen = len(peers)
		}
		transfer := peers[:transferLen]
		for _, peer := range transfer {
			peer.AsyncSendNewBlock(block, td)
		}
		log.Trace("Propagated block", "hash", hash, "recipients", len(transfer), "duration", common.PrettyDuration(time.Since(block.ReceivedAt)))
		return
	}
	// Otherwise if the block is indeed in out own chain, announce it
	if pm.blockchain.HasBlock(hash, block.NumberU64()) {
		for _, peer := range peers {
			peer.AsyncSendNewBlockHash(block)
		}
		log.Trace("Announced block", "hash", hash, "recipients", len(peers), "duration", common.PrettyDuration(time.Since(block.ReceivedAt)))
	}
}

// BroadcastTxs will propagate a batch of transactions to all peers which are not known to
// already have the given transaction.
func (pm *ProtocolManager) BroadcastTxs(txs types.Transactions) {
	var txset = make(map[*peer]types.Transactions)

	// Broadcast transactions to a batch of peers not knowing about it
	for _, tx := range txs {
		peers := pm.peers.PeersWithoutTx(tx.Hash())
		for _, peer := range peers {
			txset[peer] = append(txset[peer], tx)
		}
		log.Trace("Broadcast transaction", "hash", tx.Hash(), "recipients", len(peers))
	}
	// FIXME include this again: peers = peers[:int(math.Sqrt(float64(len(peers))))]
	for peer, txs := range txset {
		peer.AsyncSendTransactions(txs)
	}
}

// Mined broadcast loop
func (pm *ProtocolManager) minedBroadcastLoop() {
	// automatically stops if unsubscribe
	for obj := range pm.minedBlockSub.Chan() {
		if ev, ok := obj.Data.(core.NewMinedBlockEvent); ok {
			pm.BroadcastBlock(ev.Block, true)  // First propagate block to peers
			pm.BroadcastBlock(ev.Block, false) // Only then announce to the rest
		}
	}
}

func (pm *ProtocolManager) txBroadcastLoop() {
	for {
		select {
		case event := <-pm.txsCh:
			pm.BroadcastTxs(event.Txs)

		// Err() channel will be closed when unsubscribing.
		case <-pm.txsSub.Err():
			return
		}
	}
}

// NodeInfo represents a short summary of the Ethereum sub-protocol metadata
// known about the host peer.
type NodeInfo struct {
	Network    uint64              `json:"network"`    // Ethereum network ID (1=Frontier, 2=Morden, Ropsten=3, Rinkeby=4)
	Difficulty *big.Int            `json:"difficulty"` // Total difficulty of the host's blockchain
	Genesis    common.Hash         `json:"genesis"`    // SHA3 hash of the host's genesis block
	Config     *params.ChainConfig `json:"config"`     // Chain configuration for the fork rules
	Head       common.Hash         `json:"head"`       // SHA3 hash of the host's best owned block
}

// NodeInfo retrieves some protocol metadata about the running host node.
func (pm *ProtocolManager) NodeInfo() *NodeInfo {
	currentBlock := pm.blockchain.CurrentBlock()
	return &NodeInfo{
		Network:    pm.networkID,
		Difficulty: pm.blockchain.GetTd(currentBlock.Hash(), currentBlock.NumberU64()),
		Genesis:    pm.blockchain.Genesis().Hash(),
		Config:     pm.blockchain.Config(),
		Head:       currentBlock.Hash(),
	}
}

func (pm *ProtocolManager) FindPeers(targets map[common.Address]bool) map[common.Address]consensus.Peer {
	m := make(map[common.Address]consensus.Peer)
	for _, p := range pm.peers.Peers() {
		pubKey := p.Node().Pubkey()
		addr := crypto.PubkeyToAddress(*pubKey)
		if targets[addr] || (targets == nil) {
			m[addr] = p
		}
	}
	return m
}

func (pm *ProtocolManager) AddValidatorPeer(enodeURL string) error {
	node, err := enode.ParseV4(enodeURL)
	if err != nil {
		log.Error("Invalid Enode", "enodeURL", enodeURL, "err", err)
		return err
	}

	pm.server.AddValidatorPeer(node)
	return nil
}

func (pm *ProtocolManager) RemoveValidatorPeer(enodeURL string) error {
	node, err := enode.ParseV4(enodeURL)
	if err != nil {
		log.Error("Invalid Enode", "enodeURL", enodeURL, "err", err)
		return err
	}

	pm.server.RemoveValidatorPeer(node)
	return nil
}

func (pm *ProtocolManager) GetValidatorPeers() []string {
	return pm.server.ValPeers()
}

func (pm *ProtocolManager) GetLocalNode() *enode.Node {
	return pm.server.Self()
}

func (pm *ProtocolManager) GetNodeKey() *ecdsa.PrivateKey {
	return pm.server.PrivateKey
}<|MERGE_RESOLUTION|>--- conflicted
+++ resolved
@@ -330,12 +330,7 @@
 		number  = head.Number.Uint64()
 		td      = pm.blockchain.GetTd(hash, number)
 	)
-<<<<<<< HEAD
-	p.Log().Debug("Ethereum handshake HASH", "hash", genesis.Hash(), "genesis", genesis)
-	if err := p.Handshake(pm.networkID, td, hash, genesis.Hash()); err != nil {
-=======
 	if err := p.Handshake(pm.networkID, td, hash, genesis.Hash(), forkid.NewID(pm.blockchain), pm.forkFilter); err != nil {
->>>>>>> a718daa6
 		p.Log().Debug("Ethereum handshake failed", "err", err)
 		return err
 	}
