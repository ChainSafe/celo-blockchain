// Code generated by github.com/fjl/gencodec. DO NOT EDIT.

package eth

import (
	"math/big"
	"time"

	"github.com/ethereum/go-ethereum/common"
	"github.com/ethereum/go-ethereum/consensus/ethash"
	"github.com/ethereum/go-ethereum/consensus/istanbul"
	"github.com/ethereum/go-ethereum/core"
	"github.com/ethereum/go-ethereum/eth/downloader"
<<<<<<< HEAD
=======
	"github.com/ethereum/go-ethereum/eth/gasprice"
	"github.com/ethereum/go-ethereum/miner"
	"github.com/ethereum/go-ethereum/params"
>>>>>>> e76047e9
)

// MarshalTOML marshals as TOML.
func (c Config) MarshalTOML() (interface{}, error) {
	type Config struct {
		Genesis                 *core.Genesis `toml:",omitempty"`
		NetworkId               uint64
		SyncMode                downloader.SyncMode
		NoPruning               bool
		NoPrefetch              bool
		Whitelist               map[uint64]common.Hash `toml:"-"`
		LightServ               int                    `toml:",omitempty"`
		LightIngress            int                    `toml:",omitempty"`
		LightEgress             int                    `toml:",omitempty"`
		LightPeers              int                    `toml:",omitempty"`
		UltraLightServers       []string               `toml:",omitempty"`
		UltraLightFraction      int                    `toml:",omitempty"`
		UltraLightOnlyAnnounce  bool                   `toml:",omitempty"`
		SkipBcVersionCheck      bool                   `toml:"-"`
		DatabaseHandles         int                    `toml:"-"`
		DatabaseCache           int
		DatabaseFreezer         string
		TrieCleanCache          int
		TrieDirtyCache          int
		TrieTimeout             time.Duration
		Miner                   miner.Config
		Ethash                  ethash.Config
		TxPool                  core.TxPoolConfig
		EnablePreimageRecording bool
		DocRoot                 string `toml:"-"`
		EWASMInterpreter        string
		EVMInterpreter          string
<<<<<<< HEAD
		Istanbul                istanbul.Config
=======
		RPCGasCap               *big.Int                       `toml:",omitempty"`
		Checkpoint              *params.TrustedCheckpoint      `toml:",omitempty"`
		CheckpointOracle        *params.CheckpointOracleConfig `toml:",omitempty"`
>>>>>>> e76047e9
	}
	var enc Config
	enc.Genesis = c.Genesis
	enc.NetworkId = c.NetworkId
	enc.SyncMode = c.SyncMode
	enc.NoPruning = c.NoPruning
	enc.NoPrefetch = c.NoPrefetch
	enc.Whitelist = c.Whitelist
	enc.LightServ = c.LightServ
	enc.LightIngress = c.LightIngress
	enc.LightEgress = c.LightEgress
	enc.LightPeers = c.LightPeers
	enc.UltraLightServers = c.UltraLightServers
	enc.UltraLightFraction = c.UltraLightFraction
	enc.UltraLightOnlyAnnounce = c.UltraLightOnlyAnnounce
	enc.SkipBcVersionCheck = c.SkipBcVersionCheck
	enc.DatabaseHandles = c.DatabaseHandles
	enc.DatabaseCache = c.DatabaseCache
	enc.DatabaseFreezer = c.DatabaseFreezer
	enc.TrieCleanCache = c.TrieCleanCache
	enc.TrieDirtyCache = c.TrieDirtyCache
	enc.TrieTimeout = c.TrieTimeout
	enc.Miner = c.Miner
	enc.Ethash = c.Ethash
	enc.TxPool = c.TxPool
	enc.EnablePreimageRecording = c.EnablePreimageRecording
	enc.Istanbul = c.Istanbul
	enc.DocRoot = c.DocRoot
	enc.EWASMInterpreter = c.EWASMInterpreter
	enc.EVMInterpreter = c.EVMInterpreter
	enc.RPCGasCap = c.RPCGasCap
	enc.Checkpoint = c.Checkpoint
	enc.CheckpointOracle = c.CheckpointOracle
	return &enc, nil
}

// UnmarshalTOML unmarshals from TOML.
func (c *Config) UnmarshalTOML(unmarshal func(interface{}) error) error {
	type Config struct {
		Genesis                 *core.Genesis `toml:",omitempty"`
		NetworkId               *uint64
		SyncMode                *downloader.SyncMode
		NoPruning               *bool
		NoPrefetch              *bool
		Whitelist               map[uint64]common.Hash `toml:"-"`
		LightServ               *int                   `toml:",omitempty"`
		LightIngress            *int                   `toml:",omitempty"`
		LightEgress             *int                   `toml:",omitempty"`
		LightPeers              *int                   `toml:",omitempty"`
		UltraLightServers       []string               `toml:",omitempty"`
		UltraLightFraction      *int                   `toml:",omitempty"`
		UltraLightOnlyAnnounce  *bool                  `toml:",omitempty"`
		SkipBcVersionCheck      *bool                  `toml:"-"`
		DatabaseHandles         *int                   `toml:"-"`
		DatabaseCache           *int
		DatabaseFreezer         *string
		TrieCleanCache          *int
		TrieDirtyCache          *int
		TrieTimeout             *time.Duration
		Miner                   *miner.Config
		Ethash                  *ethash.Config
		TxPool                  *core.TxPoolConfig
		EnablePreimageRecording *bool
		DocRoot                 *string `toml:"-"`
		EWASMInterpreter        *string
		EVMInterpreter          *string
<<<<<<< HEAD
		Istanbul                *istanbul.Config
=======
		RPCGasCap               *big.Int                       `toml:",omitempty"`
		Checkpoint              *params.TrustedCheckpoint      `toml:",omitempty"`
		CheckpointOracle        *params.CheckpointOracleConfig `toml:",omitempty"`
>>>>>>> e76047e9
	}
	var dec Config
	if err := unmarshal(&dec); err != nil {
		return err
	}
	if dec.Genesis != nil {
		c.Genesis = dec.Genesis
	}
	if dec.NetworkId != nil {
		c.NetworkId = *dec.NetworkId
	}
	if dec.SyncMode != nil {
		c.SyncMode = *dec.SyncMode
	}
	if dec.NoPruning != nil {
		c.NoPruning = *dec.NoPruning
	}
	if dec.NoPrefetch != nil {
		c.NoPrefetch = *dec.NoPrefetch
	}
	if dec.Whitelist != nil {
		c.Whitelist = dec.Whitelist
	}
	if dec.LightServ != nil {
		c.LightServ = *dec.LightServ
	}
	if dec.LightIngress != nil {
		c.LightIngress = *dec.LightIngress
	}
	if dec.LightEgress != nil {
		c.LightEgress = *dec.LightEgress
	}
	if dec.LightPeers != nil {
		c.LightPeers = *dec.LightPeers
	}
	if dec.UltraLightServers != nil {
		c.UltraLightServers = dec.UltraLightServers
	}
	if dec.UltraLightFraction != nil {
		c.UltraLightFraction = *dec.UltraLightFraction
	}
	if dec.UltraLightOnlyAnnounce != nil {
		c.UltraLightOnlyAnnounce = *dec.UltraLightOnlyAnnounce
	}
	if dec.SkipBcVersionCheck != nil {
		c.SkipBcVersionCheck = *dec.SkipBcVersionCheck
	}
	if dec.DatabaseHandles != nil {
		c.DatabaseHandles = *dec.DatabaseHandles
	}
	if dec.DatabaseCache != nil {
		c.DatabaseCache = *dec.DatabaseCache
	}
	if dec.DatabaseFreezer != nil {
		c.DatabaseFreezer = *dec.DatabaseFreezer
	}
	if dec.TrieCleanCache != nil {
		c.TrieCleanCache = *dec.TrieCleanCache
	}
	if dec.TrieDirtyCache != nil {
		c.TrieDirtyCache = *dec.TrieDirtyCache
	}
	if dec.TrieTimeout != nil {
		c.TrieTimeout = *dec.TrieTimeout
	}
	if dec.Miner != nil {
		c.Miner = *dec.Miner
	}
	if dec.Ethash != nil {
		c.Ethash = *dec.Ethash
	}
	if dec.TxPool != nil {
		c.TxPool = *dec.TxPool
	}
	if dec.EnablePreimageRecording != nil {
		c.EnablePreimageRecording = *dec.EnablePreimageRecording
	}
	if dec.Istanbul != nil {
		c.Istanbul = *dec.Istanbul
	}
	if dec.DocRoot != nil {
		c.DocRoot = *dec.DocRoot
	}
	if dec.EWASMInterpreter != nil {
		c.EWASMInterpreter = *dec.EWASMInterpreter
	}
	if dec.EVMInterpreter != nil {
		c.EVMInterpreter = *dec.EVMInterpreter
	}
	if dec.RPCGasCap != nil {
		c.RPCGasCap = dec.RPCGasCap
	}
	if dec.Checkpoint != nil {
		c.Checkpoint = dec.Checkpoint
	}
	if dec.CheckpointOracle != nil {
		c.CheckpointOracle = dec.CheckpointOracle
	}
	return nil
}<|MERGE_RESOLUTION|>--- conflicted
+++ resolved
@@ -11,12 +11,8 @@
 	"github.com/ethereum/go-ethereum/consensus/istanbul"
 	"github.com/ethereum/go-ethereum/core"
 	"github.com/ethereum/go-ethereum/eth/downloader"
-<<<<<<< HEAD
-=======
-	"github.com/ethereum/go-ethereum/eth/gasprice"
 	"github.com/ethereum/go-ethereum/miner"
 	"github.com/ethereum/go-ethereum/params"
->>>>>>> e76047e9
 )
 
 // MarshalTOML marshals as TOML.
@@ -49,13 +45,10 @@
 		DocRoot                 string `toml:"-"`
 		EWASMInterpreter        string
 		EVMInterpreter          string
-<<<<<<< HEAD
 		Istanbul                istanbul.Config
-=======
 		RPCGasCap               *big.Int                       `toml:",omitempty"`
 		Checkpoint              *params.TrustedCheckpoint      `toml:",omitempty"`
 		CheckpointOracle        *params.CheckpointOracleConfig `toml:",omitempty"`
->>>>>>> e76047e9
 	}
 	var enc Config
 	enc.Genesis = c.Genesis
@@ -122,13 +115,10 @@
 		DocRoot                 *string `toml:"-"`
 		EWASMInterpreter        *string
 		EVMInterpreter          *string
-<<<<<<< HEAD
 		Istanbul                *istanbul.Config
-=======
 		RPCGasCap               *big.Int                       `toml:",omitempty"`
 		Checkpoint              *params.TrustedCheckpoint      `toml:",omitempty"`
 		CheckpointOracle        *params.CheckpointOracleConfig `toml:",omitempty"`
->>>>>>> e76047e9
 	}
 	var dec Config
 	if err := unmarshal(&dec); err != nil {
