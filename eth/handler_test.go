// Copyright 2015 The go-ethereum Authors
// This file is part of the go-ethereum library.
//
// The go-ethereum library is free software: you can redistribute it and/or modify
// it under the terms of the GNU Lesser General Public License as published by
// the Free Software Foundation, either version 3 of the License, or
// (at your option) any later version.
//
// The go-ethereum library is distributed in the hope that it will be useful,
// but WITHOUT ANY WARRANTY; without even the implied warranty of
// MERCHANTABILITY or FITNESS FOR A PARTICULAR PURPOSE. See the
// GNU Lesser General Public License for more details.
//
// You should have received a copy of the GNU Lesser General Public License
// along with the go-ethereum library. If not, see <http://www.gnu.org/licenses/>.

package eth

import (
	"fmt"
	"math"
	"math/big"
	"math/rand"
	"testing"
	"time"

	"github.com/ethereum/go-ethereum/common"
	"github.com/ethereum/go-ethereum/consensus"
	"github.com/ethereum/go-ethereum/consensus/ethash"
	"github.com/ethereum/go-ethereum/core"
	"github.com/ethereum/go-ethereum/core/rawdb"
	"github.com/ethereum/go-ethereum/core/state"
	"github.com/ethereum/go-ethereum/core/types"
	"github.com/ethereum/go-ethereum/core/vm"
	"github.com/ethereum/go-ethereum/crypto"
	"github.com/ethereum/go-ethereum/eth/downloader"
	"github.com/ethereum/go-ethereum/event"
	"github.com/ethereum/go-ethereum/p2p"
	"github.com/ethereum/go-ethereum/params"
)

// Tests that block headers can be retrieved from a remote chain based on user queries.
func TestGetBlockHeaders63(t *testing.T) { testGetBlockHeaders(t, 63) }
func TestGetBlockHeaders64(t *testing.T) { testGetBlockHeaders(t, 64) }

func testGetBlockHeaders(t *testing.T, protocol int) {
	pm, _ := newTestProtocolManagerMust(t, downloader.FullSync, downloader.MaxHashFetch+15, nil, nil)
	peer, _ := newTestPeer("peer", protocol, pm, true)
	defer peer.close()

	// Create a "random" unknown hash for testing
	var unknown common.Hash
	for i := range unknown {
		unknown[i] = byte(i)
	}
	// Create a batch of tests for various scenarios
	limit := uint64(downloader.MaxHeaderFetch)
	tests := []struct {
		query  *getBlockHeadersData // The query to execute for header retrieval
		expect []common.Hash        // The hashes of the block whose headers are expected
	}{
		// A single random block should be retrievable by hash and number too
		{
			&getBlockHeadersData{Origin: hashOrNumber{Hash: pm.blockchain.GetBlockByNumber(limit / 2).Hash()}, Amount: 1},
			[]common.Hash{pm.blockchain.GetBlockByNumber(limit / 2).Hash()},
		}, {
			&getBlockHeadersData{Origin: hashOrNumber{Number: limit / 2}, Amount: 1},
			[]common.Hash{pm.blockchain.GetBlockByNumber(limit / 2).Hash()},
		},
		// Multiple headers should be retrievable in both directions
		{
			&getBlockHeadersData{Origin: hashOrNumber{Number: limit / 2}, Amount: 3},
			[]common.Hash{
				pm.blockchain.GetBlockByNumber(limit / 2).Hash(),
				pm.blockchain.GetBlockByNumber(limit/2 + 1).Hash(),
				pm.blockchain.GetBlockByNumber(limit/2 + 2).Hash(),
			},
		}, {
			&getBlockHeadersData{Origin: hashOrNumber{Number: limit / 2}, Amount: 3, Reverse: true},
			[]common.Hash{
				pm.blockchain.GetBlockByNumber(limit / 2).Hash(),
				pm.blockchain.GetBlockByNumber(limit/2 - 1).Hash(),
				pm.blockchain.GetBlockByNumber(limit/2 - 2).Hash(),
			},
		},
		// Multiple headers with skip lists should be retrievable
		{
			&getBlockHeadersData{Origin: hashOrNumber{Number: limit / 2}, Skip: 3, Amount: 3},
			[]common.Hash{
				pm.blockchain.GetBlockByNumber(limit / 2).Hash(),
				pm.blockchain.GetBlockByNumber(limit/2 + 4).Hash(),
				pm.blockchain.GetBlockByNumber(limit/2 + 8).Hash(),
			},
		}, {
			&getBlockHeadersData{Origin: hashOrNumber{Number: limit / 2}, Skip: 3, Amount: 3, Reverse: true},
			[]common.Hash{
				pm.blockchain.GetBlockByNumber(limit / 2).Hash(),
				pm.blockchain.GetBlockByNumber(limit/2 - 4).Hash(),
				pm.blockchain.GetBlockByNumber(limit/2 - 8).Hash(),
			},
		},
		// The chain endpoints should be retrievable
		{
			&getBlockHeadersData{Origin: hashOrNumber{Number: 0}, Amount: 1},
			[]common.Hash{pm.blockchain.GetBlockByNumber(0).Hash()},
		}, {
			&getBlockHeadersData{Origin: hashOrNumber{Number: pm.blockchain.CurrentBlock().NumberU64()}, Amount: 1},
			[]common.Hash{pm.blockchain.CurrentBlock().Hash()},
		},
		// Ensure protocol limits are honored
		{
			&getBlockHeadersData{Origin: hashOrNumber{Number: pm.blockchain.CurrentBlock().NumberU64() - 1}, Amount: limit + 10, Reverse: true},
			pm.blockchain.GetBlockHashesFromHash(pm.blockchain.CurrentBlock().Hash(), limit),
		},
		// Check that requesting more than available is handled gracefully
		{
			&getBlockHeadersData{Origin: hashOrNumber{Number: pm.blockchain.CurrentBlock().NumberU64() - 4}, Skip: 3, Amount: 3},
			[]common.Hash{
				pm.blockchain.GetBlockByNumber(pm.blockchain.CurrentBlock().NumberU64() - 4).Hash(),
				pm.blockchain.GetBlockByNumber(pm.blockchain.CurrentBlock().NumberU64()).Hash(),
			},
		}, {
			&getBlockHeadersData{Origin: hashOrNumber{Number: 4}, Skip: 3, Amount: 3, Reverse: true},
			[]common.Hash{
				pm.blockchain.GetBlockByNumber(4).Hash(),
				pm.blockchain.GetBlockByNumber(0).Hash(),
			},
		},
		// Check that requesting more than available is handled gracefully, even if mid skip
		{
			&getBlockHeadersData{Origin: hashOrNumber{Number: pm.blockchain.CurrentBlock().NumberU64() - 4}, Skip: 2, Amount: 3},
			[]common.Hash{
				pm.blockchain.GetBlockByNumber(pm.blockchain.CurrentBlock().NumberU64() - 4).Hash(),
				pm.blockchain.GetBlockByNumber(pm.blockchain.CurrentBlock().NumberU64() - 1).Hash(),
			},
		}, {
			&getBlockHeadersData{Origin: hashOrNumber{Number: 4}, Skip: 2, Amount: 3, Reverse: true},
			[]common.Hash{
				pm.blockchain.GetBlockByNumber(4).Hash(),
				pm.blockchain.GetBlockByNumber(1).Hash(),
			},
		},
		// Check a corner case where requesting more can iterate past the endpoints
		{
			&getBlockHeadersData{Origin: hashOrNumber{Number: 2}, Amount: 5, Reverse: true},
			[]common.Hash{
				pm.blockchain.GetBlockByNumber(2).Hash(),
				pm.blockchain.GetBlockByNumber(1).Hash(),
				pm.blockchain.GetBlockByNumber(0).Hash(),
			},
		},
		// Check a corner case where skipping overflow loops back into the chain start
		{
			&getBlockHeadersData{Origin: hashOrNumber{Hash: pm.blockchain.GetBlockByNumber(3).Hash()}, Amount: 2, Reverse: false, Skip: math.MaxUint64 - 1},
			[]common.Hash{
				pm.blockchain.GetBlockByNumber(3).Hash(),
			},
		},
		// Check a corner case where skipping overflow loops back to the same header
		{
			&getBlockHeadersData{Origin: hashOrNumber{Hash: pm.blockchain.GetBlockByNumber(1).Hash()}, Amount: 2, Reverse: false, Skip: math.MaxUint64},
			[]common.Hash{
				pm.blockchain.GetBlockByNumber(1).Hash(),
			},
		},
		// Check that non existing headers aren't returned
		{
			&getBlockHeadersData{Origin: hashOrNumber{Hash: unknown}, Amount: 1},
			[]common.Hash{},
		}, {
			&getBlockHeadersData{Origin: hashOrNumber{Number: pm.blockchain.CurrentBlock().NumberU64() + 1}, Amount: 1},
			[]common.Hash{},
		},
	}
	// Run each of the tests and verify the results against the chain
	for i, tt := range tests {
		// Collect the headers to expect in the response
		headers := []*types.Header{}
		for _, hash := range tt.expect {
			headers = append(headers, pm.blockchain.GetBlockByHash(hash).Header())
		}
		// Send the hash request and verify the response
		p2p.Send(peer.app, 0x03, tt.query)
		if err := p2p.ExpectMsg(peer.app, 0x04, headers); err != nil {
			t.Errorf("test %d: headers mismatch: %v", i, err)
		}
		// If the test used number origins, repeat with hashes as the too
		if tt.query.Origin.Hash == (common.Hash{}) {
			if origin := pm.blockchain.GetBlockByNumber(tt.query.Origin.Number); origin != nil {
				tt.query.Origin.Hash, tt.query.Origin.Number = origin.Hash(), 0

				p2p.Send(peer.app, 0x03, tt.query)
				if err := p2p.ExpectMsg(peer.app, 0x04, headers); err != nil {
					t.Errorf("test %d: headers mismatch: %v", i, err)
				}
			}
		}
	}
}

// Tests that block contents can be retrieved from a remote chain based on their hashes.
func TestGetBlockBodies63(t *testing.T) { testGetBlockBodies(t, 63) }
func TestGetBlockBodies64(t *testing.T) { testGetBlockBodies(t, 64) }

func testGetBlockBodies(t *testing.T, protocol int) {
	pm, _ := newTestProtocolManagerMust(t, downloader.FullSync, downloader.MaxBlockFetch+15, nil, nil)
	peer, _ := newTestPeer("peer", protocol, pm, true)
	defer peer.close()

	// Create a batch of tests for various scenarios
	limit := downloader.MaxBlockFetch
	tests := []struct {
		random    int           // Number of blocks to fetch randomly from the chain
		explicit  []common.Hash // Explicitly requested blocks
		available []bool        // Availability of explicitly requested blocks
		expected  int           // Total number of existing blocks to expect
	}{
		{1, nil, nil, 1},             // A single random block should be retrievable
		{10, nil, nil, 10},           // Multiple random blocks should be retrievable
		{limit, nil, nil, limit},     // The maximum possible blocks should be retrievable
		{limit + 1, nil, nil, limit}, // No more than the possible block count should be returned
		{0, []common.Hash{pm.blockchain.Genesis().Hash()}, []bool{true}, 1},      // The genesis block should be retrievable
		{0, []common.Hash{pm.blockchain.CurrentBlock().Hash()}, []bool{true}, 1}, // The chains head block should be retrievable
		{0, []common.Hash{{}}, []bool{false}, 0},                                 // A non existent block should not be returned

		// Existing and non-existing blocks interleaved should not cause problems
		{0, []common.Hash{
			{},
			pm.blockchain.GetBlockByNumber(1).Hash(),
			{},
			pm.blockchain.GetBlockByNumber(10).Hash(),
			{},
			pm.blockchain.GetBlockByNumber(100).Hash(),
			{},
		}, []bool{false, true, false, true, false, true, false}, 3},
	}
	// Run each of the tests and verify the results against the chain
	for i, tt := range tests {
		// Collect the hashes to request, and the response to expect
		hashes, seen := []common.Hash{}, make(map[int64]bool)
		bodies := []*types.Body{}

		for j := 0; j < tt.random; j++ {
			for {
				num := rand.Int63n(int64(pm.blockchain.CurrentBlock().NumberU64()))
				if !seen[num] {
					seen[num] = true

					block := pm.blockchain.GetBlockByNumber(uint64(num))
					hashes = append(hashes, block.Hash())
					if len(bodies) < tt.expected {
						bodies = append(bodies, &types.Body{Transactions: block.Transactions(), Uncles: block.Uncles(), Randomness: block.Randomness()})
					}
					break
				}
			}
		}
		for j, hash := range tt.explicit {
			hashes = append(hashes, hash)
			if tt.available[j] && len(bodies) < tt.expected {
				block := pm.blockchain.GetBlockByHash(hash)
				bodies = append(bodies, &types.Body{Transactions: block.Transactions(), Uncles: block.Uncles(), Randomness: block.Randomness()})
			}
		}
		// Send the hash request and verify the response
		p2p.Send(peer.app, 0x05, hashes)
		if err := p2p.ExpectMsg(peer.app, 0x06, bodies); err != nil {
			t.Errorf("test %d: bodies mismatch: %v", i, err)
		}
	}
}

// Tests that the node state database can be retrieved based on hashes.
func TestGetNodeData63(t *testing.T) { testGetNodeData(t, 63) }
func TestGetNodeData64(t *testing.T) { testGetNodeData(t, 64) }

func testGetNodeData(t *testing.T, protocol int) {
	// Define three accounts to simulate transactions with
	acc1Key, _ := crypto.HexToECDSA("8a1f9a8f95be41cd7ccb6168179afb4504aefe388d1e14474d32c45c72ce7b7a")
	acc2Key, _ := crypto.HexToECDSA("49a7b37aa6f6645917e7b807e9d1c00d4fa71f18343b0d4122a4d2df64dd6fee")
	acc1Addr := crypto.PubkeyToAddress(acc1Key.PublicKey)
	acc2Addr := crypto.PubkeyToAddress(acc2Key.PublicKey)

	signer := types.HomesteadSigner{}
	// Create a chain generator with some simple transactions (blatantly stolen from @fjl/chain_markets_test)
	generator := func(i int, block *core.BlockGen) {
		switch i {
		case 0:
			// In block 1, the test bank sends account #1 some ether.
			tx, _ := types.SignTx(types.NewTransaction(block.TxNonce(testBank), acc1Addr, big.NewInt(10000), params.TxGas, nil, nil, nil, nil, nil), signer, testBankKey)
			block.AddTx(tx)
		case 1:
			// In block 2, the test bank sends some more ether to account #1.
			// acc1Addr passes it on to account #2.
			tx1, _ := types.SignTx(types.NewTransaction(block.TxNonce(testBank), acc1Addr, big.NewInt(1000), params.TxGas, nil, nil, nil, nil, nil), signer, testBankKey)
			tx2, _ := types.SignTx(types.NewTransaction(block.TxNonce(acc1Addr), acc2Addr, big.NewInt(1000), params.TxGas, nil, nil, nil, nil, nil), signer, acc1Key)
			block.AddTx(tx1)
			block.AddTx(tx2)
		case 2:
			// Block 3 is empty but was mined by account #2.
			block.SetCoinbase(acc2Addr)
			block.SetExtra([]byte("yeehaw"))
		case 3:
			// Block 4 includes blocks 2 and 3 as uncle headers (with modified extra data).
			b2 := block.PrevBlock(1).Header()
			b2.Extra = []byte("foo")
			block.AddUncle(b2)
			b3 := block.PrevBlock(2).Header()
			b3.Extra = []byte("foo")
			block.AddUncle(b3)
		}
	}
	// Assemble the test environment
	pm, db := newTestProtocolManagerMust(t, downloader.FullSync, 4, generator, nil)
	peer, _ := newTestPeer("peer", protocol, pm, true)
	defer peer.close()

	// Fetch for now the entire chain db
	hashes := []common.Hash{}

	it := db.NewIterator()
	for it.Next() {
		if key := it.Key(); len(key) == common.HashLength {
			hashes = append(hashes, common.BytesToHash(key))
		}
	}
	it.Release()

	p2p.Send(peer.app, 0x0d, hashes)
	msg, err := peer.app.ReadMsg()
	if err != nil {
		t.Fatalf("failed to read node data response: %v", err)
	}
	if msg.Code != 0x0e {
		t.Fatalf("response packet code mismatch: have %x, want %x", msg.Code, 0x0c)
	}
	var data [][]byte
	if err := msg.Decode(&data); err != nil {
		t.Fatalf("failed to decode response node data: %v", err)
	}
	// Verify that all hashes correspond to the requested data, and reconstruct a state tree
	for i, want := range hashes {
		if hash := crypto.Keccak256Hash(data[i]); hash != want {
			t.Errorf("data hash mismatch: have %x, want %x", hash, want)
		}
	}
	statedb := rawdb.NewMemoryDatabase()
	for i := 0; i < len(data); i++ {
		statedb.Put(hashes[i].Bytes(), data[i])
	}
	accounts := []common.Address{testBank, acc1Addr, acc2Addr}
	for i := uint64(0); i <= pm.blockchain.CurrentBlock().NumberU64(); i++ {
		trie, _ := state.New(pm.blockchain.GetBlockByNumber(i).Root(), state.NewDatabase(statedb))

		for j, acc := range accounts {
			state, _ := pm.blockchain.State()
			bw := state.GetBalance(acc)
			bh := trie.GetBalance(acc)

			if (bw != nil && bh == nil) || (bw == nil && bh != nil) {
				t.Errorf("test %d, account %d: balance mismatch: have %v, want %v", i, j, bh, bw)
			}
			if bw != nil && bh != nil && bw.Cmp(bw) != 0 {
				t.Errorf("test %d, account %d: balance mismatch: have %v, want %v", i, j, bh, bw)
			}
		}
	}
}

// Tests that the transaction receipts can be retrieved based on hashes.
func TestGetReceipt63(t *testing.T) { testGetReceipt(t, 63) }
func TestGetReceipt64(t *testing.T) { testGetReceipt(t, 64) }

func testGetReceipt(t *testing.T, protocol int) {
	// Define three accounts to simulate transactions with
	acc1Key, _ := crypto.HexToECDSA("8a1f9a8f95be41cd7ccb6168179afb4504aefe388d1e14474d32c45c72ce7b7a")
	acc2Key, _ := crypto.HexToECDSA("49a7b37aa6f6645917e7b807e9d1c00d4fa71f18343b0d4122a4d2df64dd6fee")
	acc1Addr := crypto.PubkeyToAddress(acc1Key.PublicKey)
	acc2Addr := crypto.PubkeyToAddress(acc2Key.PublicKey)

	signer := types.HomesteadSigner{}
	// Create a chain generator with some simple transactions (blatantly stolen from @fjl/chain_markets_test)
	generator := func(i int, block *core.BlockGen) {
		switch i {
		case 0:
			// In block 1, the test bank sends account #1 some ether.
			tx, _ := types.SignTx(types.NewTransaction(block.TxNonce(testBank), acc1Addr, big.NewInt(10000), params.TxGas, nil, nil, nil, nil, nil), signer, testBankKey)
			block.AddTx(tx)
		case 1:
			// In block 2, the test bank sends some more ether to account #1.
			// acc1Addr passes it on to account #2.
			tx1, _ := types.SignTx(types.NewTransaction(block.TxNonce(testBank), acc1Addr, big.NewInt(1000), params.TxGas, nil, nil, nil, nil, nil), signer, testBankKey)
			tx2, _ := types.SignTx(types.NewTransaction(block.TxNonce(acc1Addr), acc2Addr, big.NewInt(1000), params.TxGas, nil, nil, nil, nil, nil), signer, acc1Key)
			block.AddTx(tx1)
			block.AddTx(tx2)
		case 2:
			// Block 3 is empty but was mined by account #2.
			block.SetCoinbase(acc2Addr)
			block.SetExtra([]byte("yeehaw"))
		case 3:
			// Block 4 includes blocks 2 and 3 as uncle headers (with modified extra data).
			b2 := block.PrevBlock(1).Header()
			b2.Extra = []byte("foo")
			block.AddUncle(b2)
			b3 := block.PrevBlock(2).Header()
			b3.Extra = []byte("foo")
			block.AddUncle(b3)
		}
	}
	// Assemble the test environment
	pm, _ := newTestProtocolManagerMust(t, downloader.FullSync, 4, generator, nil)
	peer, _ := newTestPeer("peer", protocol, pm, true)
	defer peer.close()

	// Collect the hashes to request, and the response to expect
	hashes, receipts := []common.Hash{}, []types.Receipts{}
	for i := uint64(0); i <= pm.blockchain.CurrentBlock().NumberU64(); i++ {
		block := pm.blockchain.GetBlockByNumber(i)

		hashes = append(hashes, block.Hash())
		receipts = append(receipts, pm.blockchain.GetReceiptsByHash(block.Hash()))
	}
	// Send the hash request and verify the response
	p2p.Send(peer.app, 0x0f, hashes)
	if err := p2p.ExpectMsg(peer.app, 0x10, receipts); err != nil {
		t.Errorf("receipts mismatch: %v", err)
	}
}

// Tests that post eth protocol handshake, clients perform a mutual checkpoint
// challenge to validate each other's chains. Hash mismatches, or missing ones
// during a fast sync should lead to the peer getting dropped.
func TestCheckpointChallenge(t *testing.T) {
	tests := []struct {
		syncmode   downloader.SyncMode
		checkpoint bool
		timeout    bool
		empty      bool
		match      bool
		drop       bool
	}{
		// If checkpointing is not enabled locally, don't challenge and don't drop
		{downloader.FullSync, false, false, false, false, false},
		{downloader.FastSync, false, false, false, false, false},

		// If checkpointing is enabled locally and remote response is empty, only drop during fast sync
		{downloader.FullSync, true, false, true, false, false},
		{downloader.FastSync, true, false, true, false, true}, // Special case, fast sync, unsynced peer

		// If checkpointing is enabled locally and remote response mismatches, always drop
		{downloader.FullSync, true, false, false, false, true},
		{downloader.FastSync, true, false, false, false, true},

		// If checkpointing is enabled locally and remote response matches, never drop
		{downloader.FullSync, true, false, false, true, false},
		{downloader.FastSync, true, false, false, true, false},

		// If checkpointing is enabled locally and remote times out, always drop
		{downloader.FullSync, true, true, false, true, true},
		{downloader.FastSync, true, true, false, true, true},
	}
	for _, tt := range tests {
		t.Run(fmt.Sprintf("sync %v checkpoint %v timeout %v empty %v match %v", tt.syncmode, tt.checkpoint, tt.timeout, tt.empty, tt.match), func(t *testing.T) {
			testCheckpointChallenge(t, tt.syncmode, tt.checkpoint, tt.timeout, tt.empty, tt.match, tt.drop)
		})
	}
}

func testCheckpointChallenge(t *testing.T, syncmode downloader.SyncMode, checkpoint bool, timeout bool, empty bool, match bool, drop bool) {
	// Reduce the checkpoint handshake challenge timeout
	defer func(old time.Duration) { syncChallengeTimeout = old }(syncChallengeTimeout)
	syncChallengeTimeout = 250 * time.Millisecond

	// Initialize a chain and generate a fake CHT if checkpointing is enabled
	var (
		db     = rawdb.NewMemoryDatabase()
		config = new(params.ChainConfig)
	)
	(&core.Genesis{Config: config}).MustCommit(db) // Commit genesis block
	// If checkpointing is enabled, create and inject a fake CHT and the corresponding
	// chllenge response.
	var response *types.Header
	var cht *params.TrustedCheckpoint
	if checkpoint {
		index := uint64(rand.Intn(500))
		number := (index+1)*params.CHTFrequency - 1
		response = &types.Header{Number: big.NewInt(int64(number)), Extra: []byte("valid")}

		cht = &params.TrustedCheckpoint{
			SectionIndex: index,
			SectionHead:  response.Hash(),
		}
	}
	// Create a checkpoint aware protocol manager
	blockchain, err := core.NewBlockChain(db, nil, config, ethash.NewFaker(), vm.Config{}, nil)
	if err != nil {
		t.Fatalf("failed to create new blockchain: %v", err)
	}
<<<<<<< HEAD
	pm, err := NewProtocolManager(config, cht, syncmode, DefaultConfig.NetworkId, new(event.TypeMux), new(testTxPool), ethash.NewFaker(), blockchain, db, 1, nil, nil)
=======
	pm, err := NewProtocolManager(config, downloader.FullSync, DefaultConfig.NetworkId, evmux, new(testTxPool), pow, blockchain, db, nil, nil, nil)
>>>>>>> 3f005615
	if err != nil {
		t.Fatalf("failed to start test protocol manager: %v", err)
	}
	pm.Start(1000)
	defer pm.Stop()

	// Connect a new peer and check that we receive the checkpoint challenge
	peer, _ := newTestPeer("peer", consensus.Eth63, pm, true)
	defer peer.close()

	if checkpoint {
		challenge := &getBlockHeadersData{
			Origin:  hashOrNumber{Number: response.Number.Uint64()},
			Amount:  1,
			Skip:    0,
			Reverse: false,
		}
		if err := p2p.ExpectMsg(peer.app, GetBlockHeadersMsg, challenge); err != nil {
			t.Fatalf("challenge mismatch: %v", err)
		}
		// Create a block to reply to the challenge if no timeout is simulated
		if !timeout {
			if empty {
				if err := p2p.Send(peer.app, BlockHeadersMsg, []*types.Header{}); err != nil {
					t.Fatalf("failed to answer challenge: %v", err)
				}
			} else if match {
				if err := p2p.Send(peer.app, BlockHeadersMsg, []*types.Header{response}); err != nil {
					t.Fatalf("failed to answer challenge: %v", err)
				}
			} else {
				if err := p2p.Send(peer.app, BlockHeadersMsg, []*types.Header{{Number: response.Number}}); err != nil {
					t.Fatalf("failed to answer challenge: %v", err)
				}
			}
		}
	}
	// Wait until the test timeout passes to ensure proper cleanup
	time.Sleep(syncChallengeTimeout + 100*time.Millisecond)

	// Verify that the remote peer is maintained or dropped
	if drop {
		if peers := pm.peers.Len(); peers != 0 {
			t.Fatalf("peer count mismatch: have %d, want %d", peers, 0)
		}
	} else {
		if peers := pm.peers.Len(); peers != 1 {
			t.Fatalf("peer count mismatch: have %d, want %d", peers, 1)
		}
	}
}

func TestBroadcastBlock(t *testing.T) {
	var tests = []struct {
		totalPeers        int
		broadcastExpected int
	}{
		{1, 1},
		{2, 2},
		{3, 3},
		{4, 4},
		{5, 4},
		{9, 4},
		{12, 4},
		{16, 4},
		{26, 5},
		{100, 10},
	}
	for _, test := range tests {
		testBroadcastBlock(t, test.totalPeers, test.broadcastExpected)
	}
}

func testBroadcastBlock(t *testing.T, totalPeers, broadcastExpected int) {
	var (
		evmux   = new(event.TypeMux)
		pow     = ethash.NewFaker()
		db      = rawdb.NewMemoryDatabase()
		config  = &params.ChainConfig{}
		gspec   = &core.Genesis{Config: config}
		genesis = gspec.MustCommit(db)
	)
	blockchain, err := core.NewBlockChain(db, nil, config, pow, vm.Config{}, nil)
	if err != nil {
		t.Fatalf("failed to create new blockchain: %v", err)
	}
<<<<<<< HEAD
	pm, err := NewProtocolManager(config, nil, downloader.FullSync, DefaultConfig.NetworkId, evmux, new(testTxPool), pow, blockchain, db, 1, nil, nil)
=======
	pm, err := NewProtocolManager(config, downloader.FullSync, DefaultConfig.NetworkId, evmux, new(testTxPool), pow, blockchain, db, nil, nil, nil)
>>>>>>> 3f005615
	if err != nil {
		t.Fatalf("failed to start test protocol manager: %v", err)
	}
	pm.Start(1000)
	defer pm.Stop()
	var peers []*testPeer
	for i := 0; i < totalPeers; i++ {
		peer, _ := newTestPeer(fmt.Sprintf("peer %d", i), eth63, pm, true)
		defer peer.close()
		peers = append(peers, peer)
	}
	chain, _ := core.GenerateChain(gspec.Config, genesis, ethash.NewFaker(), db, 1, func(i int, gen *core.BlockGen) {})
	pm.BroadcastBlock(chain[0], true /*propagate*/)

	errCh := make(chan error, totalPeers)
	doneCh := make(chan struct{}, totalPeers)
	for _, peer := range peers {
		go func(p *testPeer) {
			if err := p2p.ExpectMsg(p.app, NewBlockMsg, &newBlockData{Block: chain[0], TD: big.NewInt(131136)}); err != nil {
				errCh <- err
			} else {
				doneCh <- struct{}{}
			}
		}(peer)
	}
	timeout := time.After(time.Second)
	var receivedCount int
outer:
	for {
		select {
		case err = <-errCh:
			break outer
		case <-doneCh:
			receivedCount++
			if receivedCount == totalPeers {
				break outer
			}
		case <-timeout:
			break outer
		}
	}
	for _, peer := range peers {
		peer.app.Close()
	}
	if err != nil {
		t.Errorf("error matching block by peer: %v", err)
	}
	if receivedCount != broadcastExpected {
		t.Errorf("block broadcast to %d peers, expected %d", receivedCount, broadcastExpected)
	}
}<|MERGE_RESOLUTION|>--- conflicted
+++ resolved
@@ -496,11 +496,7 @@
 	if err != nil {
 		t.Fatalf("failed to create new blockchain: %v", err)
 	}
-<<<<<<< HEAD
-	pm, err := NewProtocolManager(config, cht, syncmode, DefaultConfig.NetworkId, new(event.TypeMux), new(testTxPool), ethash.NewFaker(), blockchain, db, 1, nil, nil)
-=======
-	pm, err := NewProtocolManager(config, downloader.FullSync, DefaultConfig.NetworkId, evmux, new(testTxPool), pow, blockchain, db, nil, nil, nil)
->>>>>>> 3f005615
+	pm, err := NewProtocolManager(config, cht, syncmode, DefaultConfig.NetworkId, new(event.TypeMux), new(testTxPool), ethash.NewFaker(), blockchain, db, 1, nil, nil, nil)
 	if err != nil {
 		t.Fatalf("failed to start test protocol manager: %v", err)
 	}
@@ -587,11 +583,7 @@
 	if err != nil {
 		t.Fatalf("failed to create new blockchain: %v", err)
 	}
-<<<<<<< HEAD
-	pm, err := NewProtocolManager(config, nil, downloader.FullSync, DefaultConfig.NetworkId, evmux, new(testTxPool), pow, blockchain, db, 1, nil, nil)
-=======
-	pm, err := NewProtocolManager(config, downloader.FullSync, DefaultConfig.NetworkId, evmux, new(testTxPool), pow, blockchain, db, nil, nil, nil)
->>>>>>> 3f005615
+	pm, err := NewProtocolManager(config, nil, downloader.FullSync, DefaultConfig.NetworkId, evmux, new(testTxPool), pow, blockchain, db, 1, nil, nil, nil)
 	if err != nil {
 		t.Fatalf("failed to start test protocol manager: %v", err)
 	}
