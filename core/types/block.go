--- conflicted
+++ resolved
@@ -34,14 +34,9 @@
 )
 
 var (
-<<<<<<< HEAD
 	EmptyRootHash   = DeriveSha(Transactions{})
-	EmptyUncleHash  = CalcUncleHash(nil)
+	EmptyUncleHash  = rlpHash([]*Header(nil))
 	EmptyRandomness = Randomness{}
-=======
-	EmptyRootHash  = DeriveSha(Transactions{})
-	EmptyUncleHash = rlpHash([]*Header(nil))
->>>>>>> e76047e9
 )
 
 // A BlockNonce is a 64-bit hash which proves (combined with the
