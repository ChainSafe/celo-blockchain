// Copyright 2015 The go-ethereum Authors
// This file is part of the go-ethereum library.
//
// The go-ethereum library is free software: you can redistribute it and/or modify
// it under the terms of the GNU Lesser General Public License as published by
// the Free Software Foundation, either version 3 of the License, or
// (at your option) any later version.
//
// The go-ethereum library is distributed in the hope that it will be useful,
// but WITHOUT ANY WARRANTY; without even the implied warranty of
// MERCHANTABILITY or FITNESS FOR A PARTICULAR PURPOSE. See the
// GNU Lesser General Public License for more details.
//
// You should have received a copy of the GNU Lesser General Public License
// along with the go-ethereum library. If not, see <http://www.gnu.org/licenses/>.

package p2p

import (
	"encoding/binary"
	"net"
	"reflect"
	"strings"
	"testing"
	"time"

	"github.com/davecgh/go-spew/spew"
	"github.com/ethereum/go-ethereum/internal/testlog"
	"github.com/ethereum/go-ethereum/log"
	"github.com/ethereum/go-ethereum/p2p/discover"
	"github.com/ethereum/go-ethereum/p2p/enode"
	"github.com/ethereum/go-ethereum/p2p/enr"
	"github.com/ethereum/go-ethereum/p2p/netutil"
)

func init() {
	spew.Config.Indent = "\t"
}

type dialtest struct {
	init   *dialstate // state before and after the test.
	rounds []round
}

type round struct {
	peers []*Peer // current peer set
	done  []task  // tasks that got done this round
	new   []task  // the result must match this one
}

func runDialTest(t *testing.T, test dialtest) {
	var (
		vtime   time.Time
		running int
	)
	pm := func(ps []*Peer) map[enode.ID]*Peer {
		m := make(map[enode.ID]*Peer)
		for _, p := range ps {
			m[p.ID()] = p
		}
		return m
	}
	for i, round := range test.rounds {
		for _, task := range round.done {
			running--
			if running < 0 {
				panic("running task counter underflow")
			}
			test.init.taskDone(task, vtime)
		}

		new := test.init.newTasks(running, pm(round.peers), vtime)
		if !sametasks(new, round.new) {
			t.Errorf("ERROR round %d: got %v\nwant %v\nstate: %v\nrunning: %v",
				i, spew.Sdump(new), spew.Sdump(round.new), spew.Sdump(test.init), spew.Sdump(running))
		}
		t.Logf("round %d (running %d) new tasks: %s", i, running, strings.TrimSpace(spew.Sdump(new)))

		// Time advances by 16 seconds on every round.
		vtime = vtime.Add(16 * time.Second)
		running += len(new)
	}
}

<<<<<<< HEAD
type fakeTable []*enode.Node

func (t fakeTable) Self() *enode.Node                     { return new(enode.Node) }
func (t fakeTable) Close()                                {}
func (t fakeTable) LookupRandom() []*enode.Node           { return nil }
func (t fakeTable) Resolve(*enode.Node) *enode.Node       { return nil }
func (t fakeTable) ReadRandomNodes(buf []*enode.Node) int { return copy(buf, t) }
func (t fakeTable) Info() *discover.TableInfo             { return &discover.TableInfo{} }

=======
>>>>>>> a718daa6
// This test checks that dynamic dials are launched from discovery results.
func TestDialStateDynDial(t *testing.T) {
	config := &Config{Logger: testlog.Logger(t, log.LvlTrace)}
	runDialTest(t, dialtest{
		init: newDialState(enode.ID{}, 5, config),
		rounds: []round{
			// A discovery query is launched.
			{
				peers: []*Peer{
					{rw: &conn{flags: staticDialedConn, node: newNode(uintID(0), nil)}},
					{rw: &conn{flags: dynDialedConn, node: newNode(uintID(1), nil)}},
					{rw: &conn{flags: dynDialedConn, node: newNode(uintID(2), nil)}},
				},
				new: []task{
					&discoverTask{want: 3},
				},
			},
			// Dynamic dials are launched when it completes.
			{
				peers: []*Peer{
					{rw: &conn{flags: staticDialedConn, node: newNode(uintID(0), nil)}},
					{rw: &conn{flags: dynDialedConn, node: newNode(uintID(1), nil)}},
					{rw: &conn{flags: dynDialedConn, node: newNode(uintID(2), nil)}},
				},
				done: []task{
					&discoverTask{results: []*enode.Node{
						newNode(uintID(2), nil), // this one is already connected and not dialed.
						newNode(uintID(3), nil),
						newNode(uintID(4), nil),
						newNode(uintID(5), nil),
						newNode(uintID(6), nil), // these are not tried because max dyn dials is 5
						newNode(uintID(7), nil), // ...
					}},
				},
				new: []task{
					&dialTask{flags: dynDialedConn, dest: newNode(uintID(3), nil)},
					&dialTask{flags: dynDialedConn, dest: newNode(uintID(4), nil)},
					&dialTask{flags: dynDialedConn, dest: newNode(uintID(5), nil)},
				},
			},
			// Some of the dials complete but no new ones are launched yet because
			// the sum of active dial count and dynamic peer count is == maxDynDials.
			{
				peers: []*Peer{
					{rw: &conn{flags: staticDialedConn, node: newNode(uintID(0), nil)}},
					{rw: &conn{flags: dynDialedConn, node: newNode(uintID(1), nil)}},
					{rw: &conn{flags: dynDialedConn, node: newNode(uintID(2), nil)}},
					{rw: &conn{flags: dynDialedConn, node: newNode(uintID(3), nil)}},
					{rw: &conn{flags: dynDialedConn, node: newNode(uintID(4), nil)}},
				},
				done: []task{
					&dialTask{flags: dynDialedConn, dest: newNode(uintID(3), nil)},
					&dialTask{flags: dynDialedConn, dest: newNode(uintID(4), nil)},
				},
			},
			// No new dial tasks are launched in the this round because
			// maxDynDials has been reached.
			{
				peers: []*Peer{
					{rw: &conn{flags: staticDialedConn, node: newNode(uintID(0), nil)}},
					{rw: &conn{flags: dynDialedConn, node: newNode(uintID(1), nil)}},
					{rw: &conn{flags: dynDialedConn, node: newNode(uintID(2), nil)}},
					{rw: &conn{flags: dynDialedConn, node: newNode(uintID(3), nil)}},
					{rw: &conn{flags: dynDialedConn, node: newNode(uintID(4), nil)}},
					{rw: &conn{flags: dynDialedConn, node: newNode(uintID(5), nil)}},
				},
				done: []task{
					&dialTask{flags: dynDialedConn, dest: newNode(uintID(5), nil)},
				},
				new: []task{
					&waitExpireTask{Duration: 19 * time.Second},
				},
			},
			// In this round, the peer with id 2 drops off. The query
			// results from last discovery lookup are reused.
			{
				peers: []*Peer{
					{rw: &conn{flags: staticDialedConn, node: newNode(uintID(0), nil)}},
					{rw: &conn{flags: dynDialedConn, node: newNode(uintID(1), nil)}},
					{rw: &conn{flags: dynDialedConn, node: newNode(uintID(3), nil)}},
					{rw: &conn{flags: dynDialedConn, node: newNode(uintID(4), nil)}},
					{rw: &conn{flags: dynDialedConn, node: newNode(uintID(5), nil)}},
				},
				new: []task{
					&dialTask{flags: dynDialedConn, dest: newNode(uintID(6), nil)},
				},
			},
			// More peers (3,4) drop off and dial for ID 6 completes.
			// The last query result from the discovery lookup is reused
			// and a new one is spawned because more candidates are needed.
			{
				peers: []*Peer{
					{rw: &conn{flags: staticDialedConn, node: newNode(uintID(0), nil)}},
					{rw: &conn{flags: dynDialedConn, node: newNode(uintID(1), nil)}},
					{rw: &conn{flags: dynDialedConn, node: newNode(uintID(5), nil)}},
				},
				done: []task{
					&dialTask{flags: dynDialedConn, dest: newNode(uintID(6), nil)},
				},
				new: []task{
					&dialTask{flags: dynDialedConn, dest: newNode(uintID(7), nil)},
					&discoverTask{want: 2},
				},
			},
			// Peer 7 is connected, but there still aren't enough dynamic peers
			// (4 out of 5). However, a discovery is already running, so ensure
			// no new is started.
			{
				peers: []*Peer{
					{rw: &conn{flags: staticDialedConn, node: newNode(uintID(0), nil)}},
					{rw: &conn{flags: dynDialedConn, node: newNode(uintID(1), nil)}},
					{rw: &conn{flags: dynDialedConn, node: newNode(uintID(5), nil)}},
					{rw: &conn{flags: dynDialedConn, node: newNode(uintID(7), nil)}},
				},
				done: []task{
					&dialTask{flags: dynDialedConn, dest: newNode(uintID(7), nil)},
				},
			},
			// Finish the running node discovery with an empty set. A new lookup
			// should be immediately requested.
			{
				peers: []*Peer{
					{rw: &conn{flags: staticDialedConn, node: newNode(uintID(0), nil)}},
					{rw: &conn{flags: dynDialedConn, node: newNode(uintID(1), nil)}},
					{rw: &conn{flags: dynDialedConn, node: newNode(uintID(5), nil)}},
					{rw: &conn{flags: dynDialedConn, node: newNode(uintID(7), nil)}},
				},
				done: []task{
					&discoverTask{},
				},
				new: []task{
					&discoverTask{want: 2},
				},
			},
		},
	})
}

// Tests that bootnodes are dialed if no peers are connectd, but not otherwise.
func TestDialStateDynDialBootnode(t *testing.T) {
	config := &Config{
		BootstrapNodes: []*enode.Node{
			newNode(uintID(1), nil),
			newNode(uintID(2), nil),
			newNode(uintID(3), nil),
		},
		Logger: testlog.Logger(t, log.LvlTrace),
	}
	runDialTest(t, dialtest{
		init: newDialState(enode.ID{}, 5, config),
		rounds: []round{
			{
				new: []task{
					&discoverTask{want: 5},
				},
			},
			{
				done: []task{
					&discoverTask{
						results: []*enode.Node{
							newNode(uintID(4), nil),
							newNode(uintID(5), nil),
						},
					},
				},
				new: []task{
					&dialTask{flags: dynDialedConn, dest: newNode(uintID(4), nil)},
					&dialTask{flags: dynDialedConn, dest: newNode(uintID(5), nil)},
					&discoverTask{want: 3},
				},
			},
			// No dials succeed, bootnodes still pending fallback interval
			{},
			// 1 bootnode attempted as fallback interval was reached
			{
				done: []task{
					&dialTask{flags: dynDialedConn, dest: newNode(uintID(4), nil)},
					&dialTask{flags: dynDialedConn, dest: newNode(uintID(5), nil)},
				},
				new: []task{
					&dialTask{flags: dynDialedConn, dest: newNode(uintID(1), nil)},
				},
			},
			// No dials succeed, 2nd bootnode is attempted
			{
				done: []task{
					&dialTask{flags: dynDialedConn, dest: newNode(uintID(1), nil)},
				},
				new: []task{
					&dialTask{flags: dynDialedConn, dest: newNode(uintID(2), nil)},
				},
			},
			// No dials succeed, 3rd bootnode is attempted
			{
				done: []task{
					&dialTask{flags: dynDialedConn, dest: newNode(uintID(2), nil)},
				},
				new: []task{
					&dialTask{flags: dynDialedConn, dest: newNode(uintID(3), nil)},
				},
			},
			// No dials succeed, 1st bootnode is attempted again, expired random nodes retried
			{
				done: []task{
					&dialTask{flags: dynDialedConn, dest: newNode(uintID(3), nil)},
					&discoverTask{results: []*enode.Node{
						newNode(uintID(6), nil),
					}},
				},
				new: []task{
					&dialTask{flags: dynDialedConn, dest: newNode(uintID(6), nil)},
					&discoverTask{want: 4},
				},
			},
			// Random dial succeeds, no more bootnodes are attempted
			{
				peers: []*Peer{
					{rw: &conn{flags: dynDialedConn, node: newNode(uintID(6), nil)}},
				},
			},
		},
	})
}

func newNode(id enode.ID, ip net.IP) *enode.Node {
	var r enr.Record
	if ip != nil {
		r.Set(enr.IP(ip))
	}
	return enode.SignNull(&r, id)
}

// // This test checks that candidates that do not match the netrestrict list are not dialed.
func TestDialStateNetRestrict(t *testing.T) {
	// This table always returns the same random nodes
	// in the order given below.
	nodes := []*enode.Node{
		newNode(uintID(1), net.ParseIP("127.0.0.1")),
		newNode(uintID(2), net.ParseIP("127.0.0.2")),
		newNode(uintID(3), net.ParseIP("127.0.0.3")),
		newNode(uintID(4), net.ParseIP("127.0.0.4")),
		newNode(uintID(5), net.ParseIP("127.0.2.5")),
		newNode(uintID(6), net.ParseIP("127.0.2.6")),
		newNode(uintID(7), net.ParseIP("127.0.2.7")),
		newNode(uintID(8), net.ParseIP("127.0.2.8")),
	}
	restrict := new(netutil.Netlist)
	restrict.Add("127.0.2.0/24")

	runDialTest(t, dialtest{
		init: newDialState(enode.ID{}, 10, &Config{NetRestrict: restrict}),
		rounds: []round{
			{
				new: []task{
					&discoverTask{want: 10},
				},
			},
			{
				done: []task{
					&discoverTask{results: nodes},
				},
				new: []task{
					&dialTask{flags: dynDialedConn, dest: nodes[4]},
					&dialTask{flags: dynDialedConn, dest: nodes[5]},
					&dialTask{flags: dynDialedConn, dest: nodes[6]},
					&dialTask{flags: dynDialedConn, dest: nodes[7]},
					&discoverTask{want: 6},
				},
			},
		},
	})
}

// This test checks that static dials are launched.
func TestDialStateStaticDial(t *testing.T) {
	config := &Config{
		StaticNodes: []*enode.Node{
			newNode(uintID(1), nil),
			newNode(uintID(2), nil),
			newNode(uintID(3), nil),
			newNode(uintID(4), nil),
			newNode(uintID(5), nil),
		},
		Logger: testlog.Logger(t, log.LvlTrace),
	}
	runDialTest(t, dialtest{
		init: newDialState(enode.ID{}, 0, config),
		rounds: []round{
			// Static dials are launched for the nodes that
			// aren't yet connected.
			{
				peers: []*Peer{
					{rw: &conn{flags: dynDialedConn, node: newNode(uintID(1), nil)}},
					{rw: &conn{flags: dynDialedConn, node: newNode(uintID(2), nil)}},
				},
				new: []task{
					&dialTask{flags: staticDialedConn, dest: newNode(uintID(3), nil)},
					&dialTask{flags: staticDialedConn, dest: newNode(uintID(4), nil)},
					&dialTask{flags: staticDialedConn, dest: newNode(uintID(5), nil)},
				},
			},
			// No new tasks are launched in this round because all static
			// nodes are either connected or still being dialed.
			{
				peers: []*Peer{
					{rw: &conn{flags: dynDialedConn, node: newNode(uintID(1), nil)}},
					{rw: &conn{flags: dynDialedConn, node: newNode(uintID(2), nil)}},
					{rw: &conn{flags: staticDialedConn, node: newNode(uintID(3), nil)}},
				},
				done: []task{
					&dialTask{flags: staticDialedConn, dest: newNode(uintID(3), nil)},
				},
			},
			// No new dial tasks are launched because all static
			// nodes are now connected.
			{
				peers: []*Peer{
					{rw: &conn{flags: dynDialedConn, node: newNode(uintID(1), nil)}},
					{rw: &conn{flags: dynDialedConn, node: newNode(uintID(2), nil)}},
					{rw: &conn{flags: staticDialedConn, node: newNode(uintID(3), nil)}},
					{rw: &conn{flags: staticDialedConn, node: newNode(uintID(4), nil)}},
					{rw: &conn{flags: staticDialedConn, node: newNode(uintID(5), nil)}},
				},
				done: []task{
					&dialTask{flags: staticDialedConn, dest: newNode(uintID(4), nil)},
					&dialTask{flags: staticDialedConn, dest: newNode(uintID(5), nil)},
				},
				new: []task{
					&waitExpireTask{Duration: 19 * time.Second},
				},
			},
			// Wait a round for dial history to expire, no new tasks should spawn.
			{
				peers: []*Peer{
					{rw: &conn{flags: dynDialedConn, node: newNode(uintID(1), nil)}},
					{rw: &conn{flags: dynDialedConn, node: newNode(uintID(2), nil)}},
					{rw: &conn{flags: staticDialedConn, node: newNode(uintID(3), nil)}},
					{rw: &conn{flags: staticDialedConn, node: newNode(uintID(4), nil)}},
					{rw: &conn{flags: staticDialedConn, node: newNode(uintID(5), nil)}},
				},
			},
			// If a static node is dropped, it should be immediately redialed,
			// irrespective whether it was originally static or dynamic.
			{
				done: []task{
					&waitExpireTask{Duration: 19 * time.Second},
				},
				peers: []*Peer{
					{rw: &conn{flags: dynDialedConn, node: newNode(uintID(1), nil)}},
					{rw: &conn{flags: staticDialedConn, node: newNode(uintID(3), nil)}},
					{rw: &conn{flags: staticDialedConn, node: newNode(uintID(5), nil)}},
				},
				new: []task{
					&dialTask{flags: staticDialedConn, dest: newNode(uintID(2), nil)},
				},
			},
		},
	})
}

// This test checks that past dials are not retried for some time.
func TestDialStateCache(t *testing.T) {
	config := &Config{
		StaticNodes: []*enode.Node{
			newNode(uintID(1), nil),
			newNode(uintID(2), nil),
			newNode(uintID(3), nil),
		},
		Logger: testlog.Logger(t, log.LvlTrace),
	}
	runDialTest(t, dialtest{
		init: newDialState(enode.ID{}, 0, config),
		rounds: []round{
			// Static dials are launched for the nodes that
			// aren't yet connected.
			{
				peers: nil,
				new: []task{
					&dialTask{flags: staticDialedConn, dest: newNode(uintID(1), nil)},
					&dialTask{flags: staticDialedConn, dest: newNode(uintID(2), nil)},
					&dialTask{flags: staticDialedConn, dest: newNode(uintID(3), nil)},
				},
			},
			// No new tasks are launched in this round because all static
			// nodes are either connected or still being dialed.
			{
				peers: []*Peer{
					{rw: &conn{flags: staticDialedConn, node: newNode(uintID(1), nil)}},
					{rw: &conn{flags: staticDialedConn, node: newNode(uintID(2), nil)}},
				},
				done: []task{
					&dialTask{flags: staticDialedConn, dest: newNode(uintID(1), nil)},
					&dialTask{flags: staticDialedConn, dest: newNode(uintID(2), nil)},
				},
			},
			// A salvage task is launched to wait for node 3's history
			// entry to expire.
			{
				peers: []*Peer{
					{rw: &conn{flags: staticDialedConn, node: newNode(uintID(1), nil)}},
					{rw: &conn{flags: staticDialedConn, node: newNode(uintID(2), nil)}},
				},
				done: []task{
					&dialTask{flags: staticDialedConn, dest: newNode(uintID(3), nil)},
				},
				new: []task{
					&waitExpireTask{Duration: 19 * time.Second},
				},
			},
			// Still waiting for node 3's entry to expire in the cache.
			{
				peers: []*Peer{
					{rw: &conn{flags: staticDialedConn, node: newNode(uintID(1), nil)}},
					{rw: &conn{flags: staticDialedConn, node: newNode(uintID(2), nil)}},
				},
			},
			{
				peers: []*Peer{
					{rw: &conn{flags: staticDialedConn, node: newNode(uintID(1), nil)}},
					{rw: &conn{flags: staticDialedConn, node: newNode(uintID(2), nil)}},
				},
			},
			// The cache entry for node 3 has expired and is retried.
			{
				done: []task{
					&waitExpireTask{Duration: 19 * time.Second},
				},
				peers: []*Peer{
					{rw: &conn{flags: staticDialedConn, node: newNode(uintID(1), nil)}},
					{rw: &conn{flags: staticDialedConn, node: newNode(uintID(2), nil)}},
				},
				new: []task{
					&dialTask{flags: staticDialedConn, dest: newNode(uintID(3), nil)},
				},
			},
		},
	})
}

func TestDialResolve(t *testing.T) {
	config := &Config{
		Logger: testlog.Logger(t, log.LvlTrace),
		Dialer: TCPDialer{&net.Dialer{Deadline: time.Now().Add(-5 * time.Minute)}},
	}
	resolved := newNode(uintID(1), net.IP{127, 0, 55, 234})
	resolver := &resolveMock{answer: resolved}
	state := newDialState(enode.ID{}, 0, config)

	// Check that the task is generated with an incomplete ID.
	dest := newNode(uintID(1), nil)
	state.addStatic(dest)
	tasks := state.newTasks(0, nil, time.Time{})
	if !reflect.DeepEqual(tasks, []task{&dialTask{flags: staticDialedConn, dest: dest}}) {
		t.Fatalf("expected dial task, got %#v", tasks)
	}

	// Now run the task, it should resolve the ID once.
	srv := &Server{
		Config:             *config,
		log:                config.Logger,
		staticNodeResolver: resolver,
	}
	tasks[0].Do(srv)
	if !reflect.DeepEqual(resolver.calls, []*enode.Node{dest}) {
		t.Fatalf("wrong resolve calls, got %v", resolver.calls)
	}

	// Report it as done to the dialer, which should update the static node record.
	state.taskDone(tasks[0], time.Now())
	if state.static[uintID(1)].dest != resolved {
		t.Fatalf("state.dest not updated")
	}
}

// compares task lists but doesn't care about the order.
func sametasks(a, b []task) bool {
	if len(a) != len(b) {
		return false
	}
next:
	for _, ta := range a {
		for _, tb := range b {
			if reflect.DeepEqual(ta, tb) {
				continue next
			}
		}
		return false
	}
	return true
}

func uintID(i uint32) enode.ID {
	var id enode.ID
	binary.BigEndian.PutUint32(id[:], i)
	return id
}

// for TestDialResolve
type resolveMock struct {
	calls  []*enode.Node
	answer *enode.Node
}

func (t *resolveMock) Resolve(n *enode.Node) *enode.Node {
	t.calls = append(t.calls, n)
	return t.answer
<<<<<<< HEAD
}

func (t *resolveMock) Self() *enode.Node                     { return new(enode.Node) }
func (t *resolveMock) Close()                                {}
func (t *resolveMock) LookupRandom() []*enode.Node           { return nil }
func (t *resolveMock) ReadRandomNodes(buf []*enode.Node) int { return 0 }
func (t *resolveMock) Info() *discover.TableInfo             { return &discover.TableInfo{} }
=======
}
>>>>>>> a718daa6
<|MERGE_RESOLUTION|>--- conflicted
+++ resolved
@@ -27,7 +27,6 @@
 	"github.com/davecgh/go-spew/spew"
 	"github.com/ethereum/go-ethereum/internal/testlog"
 	"github.com/ethereum/go-ethereum/log"
-	"github.com/ethereum/go-ethereum/p2p/discover"
 	"github.com/ethereum/go-ethereum/p2p/enode"
 	"github.com/ethereum/go-ethereum/p2p/enr"
 	"github.com/ethereum/go-ethereum/p2p/netutil"
@@ -82,18 +81,6 @@
 	}
 }
 
-<<<<<<< HEAD
-type fakeTable []*enode.Node
-
-func (t fakeTable) Self() *enode.Node                     { return new(enode.Node) }
-func (t fakeTable) Close()                                {}
-func (t fakeTable) LookupRandom() []*enode.Node           { return nil }
-func (t fakeTable) Resolve(*enode.Node) *enode.Node       { return nil }
-func (t fakeTable) ReadRandomNodes(buf []*enode.Node) int { return copy(buf, t) }
-func (t fakeTable) Info() *discover.TableInfo             { return &discover.TableInfo{} }
-
-=======
->>>>>>> a718daa6
 // This test checks that dynamic dials are launched from discovery results.
 func TestDialStateDynDial(t *testing.T) {
 	config := &Config{Logger: testlog.Logger(t, log.LvlTrace)}
@@ -600,14 +587,4 @@
 func (t *resolveMock) Resolve(n *enode.Node) *enode.Node {
 	t.calls = append(t.calls, n)
 	return t.answer
-<<<<<<< HEAD
-}
-
-func (t *resolveMock) Self() *enode.Node                     { return new(enode.Node) }
-func (t *resolveMock) Close()                                {}
-func (t *resolveMock) LookupRandom() []*enode.Node           { return nil }
-func (t *resolveMock) ReadRandomNodes(buf []*enode.Node) int { return 0 }
-func (t *resolveMock) Info() *discover.TableInfo             { return &discover.TableInfo{} }
-=======
-}
->>>>>>> a718daa6
+}