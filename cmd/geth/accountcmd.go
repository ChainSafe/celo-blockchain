--- conflicted
+++ resolved
@@ -240,7 +240,6 @@
 	}
 
 	stack, _ := makeConfigNode(ctx)
-<<<<<<< HEAD
 	am := stack.AccountManager()
 	ks := am.Backends(keystore.KeyStoreType)[0].(*keystore.KeyStore)
 	for _, wallet := range am.Wallets() {
@@ -267,13 +266,6 @@
 	if wallet.URL().Scheme == "keystore" {
 		account, _ = unlockAccount(ctx, ks, signer.String(), 0, utils.MakePasswordList(ctx))
 	}
-=======
-	ks := stack.AccountManager().Backends(keystore.KeyStoreType)[0].(*keystore.KeyStore)
-
-	signer := common.HexToAddress(ctx.Args()[0])
-	message := common.HexToAddress(ctx.Args()[1])
-	account, _ := unlockAccount(ks, signer.String(), 0, utils.MakePasswordList(ctx))
->>>>>>> 9ee355da
 	var key []byte
 	var pop []byte
 	keyType := "ECDSA"
