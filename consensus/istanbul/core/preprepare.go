--- conflicted
+++ resolved
@@ -28,7 +28,6 @@
 func (c *core) sendPreprepare(request *istanbul.Request, roundChangeCertificate istanbul.RoundChangeCertificate) {
 	logger := c.logger.New("state", c.state, "cur_round", c.current.Round(), "cur_seq", c.current.Sequence(), "func", "sendPreprepare")
 
-<<<<<<< HEAD
 	// If I'm the proposer and I have the same sequence with the proposal OR I'm faulty
 	faultyPropose := c.alwaysPropose()
 	if (c.current.Sequence().Cmp(request.Proposal.Number()) == 0 && c.isProposer()) || faultyPropose {
@@ -38,24 +37,14 @@
 			Proposal:               request.Proposal,
 			RoundChangeCertificate: roundChangeCertificate,
 		})
-=======
-	// If I'm the proposer and I have the same sequence with the proposal
-	if c.current.Sequence().Cmp(request.Proposal.Number()) == 0 && c.isProposer() {
-		preprepare, err := c.getPreprepareMessage(request, roundChangeCertificate, logger)
->>>>>>> 85525a5d
 		if err != nil {
 			logger.Error("Failed to prepare message")
 			return
 		}
-<<<<<<< HEAD
-		logger.Trace("Sending preprepare")
 
 		logger.Trace("Sending preprepare", "is_proposer", c.isProposer(), "faultyPropose", faultyPropose)
-		c.broadcast(&istanbul.Message{
-=======
 
 		msg := &istanbul.Message{
->>>>>>> 85525a5d
 			Code: istanbul.MsgPreprepare,
 			Msg:  preprepare,
 		}
